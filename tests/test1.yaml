---
substitutions:
  devicename: test1
  sensorname: my
  textname: template
  roomname: living_room

esphome:
  name: test1
  name_add_mac_suffix: true
  platform: ESP32
  board: nodemcu-32s
  platformio_options:
    board_build.partitions: huge_app.csv
  on_boot:
    priority: 150.0
    then:
      - lambda: >-
          ESP_LOGD("main", "ON BOOT!");
  on_shutdown:
    then:
      - lambda: >-
          ESP_LOGD("main", "ON SHUTDOWN!");
  on_loop:
    then:
      - lambda: >-
          ESP_LOGV("main", "ON LOOP!");
      - light.addressable_set:
          id: addr1
          range_from: 0
          range_to: 100
          red: 100%
          green: !lambda "return 255;"
          blue: 0%
          white: 100%
      - http_request.get:
          url: https://esphome.io
          headers:
            Content-Type: application/json
          verify_ssl: false
      - http_request.post:
          url: https://esphome.io
          verify_ssl: false
          json:
            key: !lambda |-
              return id(${textname}_text).state;
            greeting: Hello World
      - http_request.send:
          method: PUT
          url: https://esphome.io
          headers:
            Content-Type: application/json
          body: Some data
          verify_ssl: false
          on_response:
            then:
              - logger.log:
                  format: "Response status: %d"
                  args:
                    - status_code
  build_path: build/test1

packages:
  wifi: !include test_packages/test_packages_package_wifi.yaml
  pkg_test: !include test_packages/test_packages_package1.yaml

wifi:
  networks:
    - ssid: "MySSID"
      password: "password1"
    - ssid: "MySSID2"
      password: ""
      channel: 14
      bssid: "A1:63:95:47:D3:1D"
  manual_ip:
    static_ip: 192.168.178.230
    gateway: 192.168.178.1
    subnet: 255.255.255.0
    dns1: 1.1.1.1
    dns2: 1.2.2.1
  domain: .local
  reboot_timeout: 120s
  power_save_mode: light

mdns:
  disabled: false

http_request:
  useragent: esphome/device
  timeout: 10s

mqtt:
  broker: "192.168.178.84"
  port: 1883
  username: "debug"
  password: "debug"
  client_id: someclient
  use_abbreviations: false
  discovery: true
  discovery_retain: false
  discovery_prefix: discovery
  discovery_unique_id_generator: legacy
  topic_prefix: helloworld
  log_topic:
    topic: helloworld/hi
    level: INFO
  birth_message:
  will_message:
  shutdown_message:
    topic: topic/to/send/to
    payload: hi
    qos: 2
    retain: true
  keepalive: 60s
  reboot_timeout: 60s
  on_message:
    - topic: my/custom/topic
      qos: 0
      then:
        - lambda: >-
            ESP_LOGD("main", "Got message %s", x.c_str());
    - topic: livingroom/ota_mode
      then:
        - deep_sleep.prevent
        - deep_sleep.allow
    - topic: livingroom/ota_mode
      then:
        - deep_sleep.enter:
  on_json_message:
    topic: the/topic
    then:
      - if:
          condition:
            - wifi.connected:
            - mqtt.connected:
            - light.is_on: kitchen
            - light.is_off: kitchen
            - fan.is_on: fan_speed
            - fan.is_off: fan_speed
          then:
            - lambda: |-
                int data = x["my_data"];
                ESP_LOGD("main", "The data is: %d", data);
            - light.turn_on:
                id: ${roomname}_lights
                brightness: !lambda |-
                  float brightness = 1.0;
                  if (x.containsKey("brightness"))
                    brightness = x["brightness"];
                  return brightness;
                effect: !lambda |-
                  const char *effect = "None";
                  if (x.containsKey("effect"))
                    effect = x["effect"];
                  return effect;
            - light.control:
                id: ${roomname}_lights
                # yamllint disable-line rule:line-length
                brightness: !lambda "return id(${roomname}_lights).current_values.get_brightness() + 0.5;"
            - light.dim_relative:
                id: ${roomname}_lights
                relative_brightness: 5%
            - uart.write:
                id: uart_0
                data: Hello World
            - uart.write:
                id: uart_0
                data: [0x00, 0x20, 0x30]
            - uart.write:
                id: uart_0
                data: !lambda |-
                  return {};
  on_connect:
    - light.turn_on: ${roomname}_lights
    - mqtt.publish:
        topic: some/topic
        payload: Hello
  on_disconnect:
    - light.turn_off: ${roomname}_lights

i2c:
  sda: 21
  scl: 22
  scan: true
  frequency: 100kHz
  setup_priority: -100
  id: i2c_bus

spi:
  clk_pin: GPIO21
  mosi_pin: GPIO22
  miso_pin: GPIO23

uart:
  - tx_pin:
      number: GPIO22
      inverted: true
    rx_pin:
      number: GPIO23
      inverted: true
    baud_rate: 115200
    id: uart_0
    parity: NONE
    data_bits: 8
    stop_bits: 1
    rx_buffer_size: 512
    debug:
      dummy_receiver: true
      direction: both
      after:
        bytes: 50
        timeout: 500ms
        delimiter: "\r\n"
      sequence:
        - lambda: UARTDebug::log_hex(direction, bytes, ':');
        - lambda: UARTDebug::log_string(direction, bytes);
        - lambda: UARTDebug::log_int(direction, bytes, ',');
        - lambda: UARTDebug::log_binary(direction, bytes, ';');

  - id: adalight_uart
    tx_pin: GPIO25
    rx_pin: GPIO26
    baud_rate: 115200
    rx_buffer_size: 1024
  - id: ld2410_uart
    tx_pin: 18
    rx_pin: 23
    baud_rate: 256000
    parity: NONE
    stop_bits: 1

ota:
  safe_mode: true
  password: "superlongpasswordthatnoonewillknow"
  port: 3286
  reboot_timeout: 2min
  num_attempts: 5
  on_state_change:
    then:
      lambda: >-
        ESP_LOGD("ota", "State %d", state);
  on_begin:
    then:
      logger.log: OTA begin
  on_progress:
    then:
      lambda: >-
        ESP_LOGD("ota", "Got progress %f", x);
  on_end:
    then:
      logger.log: OTA end
  on_error:
    then:
      lambda: >-
        ESP_LOGD("ota", "Got error code %d", x);

logger:
  baud_rate: 0
  level: VERBOSE
  logs:
    mqtt.component: DEBUG
    mqtt.client: ERROR

web_server:
  port: 8080
  version: 2

power_supply:
  id: atx_power_supply
  enable_time: 20ms
  keep_on_time: 10s
  pin:
    number: 13
    inverted: true

deep_sleep:
  run_duration: 20s
  sleep_duration: 50s
  wakeup_pin: GPIO2
  wakeup_pin_mode: INVERT_WAKEUP

ads1115:
  address: 0x48
  i2c_id: i2c_bus

dallas:
  pin: GPIO23

as3935_spi:
  cs_pin: GPIO12
  irq_pin: GPIO13

wled:

adalight:

esp32_ble:
  io_capability: keyboard_only

esp32_ble_tracker:

ble_client:
  - mac_address: AA:BB:CC:DD:EE:FF
    id: ble_foo
  - mac_address: 11:22:33:44:55:66
    id: ble_blah
    on_connect:
      then:
        - switch.turn_on: ble1_status
    on_disconnect:
      then:
        - switch.turn_on: ble1_status
    on_passkey_request:
      then:
        - ble_client.passkey_reply:
            id: ble_blah
            passkey: 123456
    on_passkey_notification:
      then:
        - logger.log: "Passkey notification received"
    on_numeric_comparison_request:
      then:
        - ble_client.numeric_comparison_reply:
            id: ble_blah
            accept: True
  - mac_address: C4:4F:33:11:22:33
    id: my_bedjet_ble_client
bedjet:
  - ble_client_id: my_bedjet_ble_client
    id: my_bedjet_client
    time_id: sntp_time
mcp23s08:
  - id: mcp23s08_hub
    cs_pin: GPIO12
    deviceaddress: 0

mcp23s17:
  - id: mcp23s17_hub
    cs_pin: GPIO12
    deviceaddress: 1

sensor:
  - platform: internal_temperature
    name: Internal Temperature
  - platform: ble_client
    type: characteristic
    ble_client_id: ble_foo
    name: Green iTag btn
    service_uuid: ffe0
    characteristic_uuid: ffe1
    descriptor_uuid: ffe2
    notify: true
    update_interval: never
    lambda: |-
      ESP_LOGD("main", "Length of data is %i", x.size());
      return x[0];
    on_notify:
      then:
        - lambda: |-
            ESP_LOGD("green_btn", "Button was pressed, val%f", x);
  - platform: ble_client
    type: rssi
    ble_client_id: ble_foo
    name: Green iTag RSSI
    update_interval: 15s
  - platform: adc
    pin: A0
    name: Living Room Brightness
    update_interval: "1:01"
    attenuation: 2.5db
    unit_of_measurement: "°C"
    icon: "mdi:water-percent"
    accuracy_decimals: 5
    expire_after: 120s
    setup_priority: -100
    force_update: true
    filters:
      - offset: 2.0
      - multiply: 1.2
      - calibrate_linear:
          - 0.0 -> 0.0
          - 40.0 -> 45.0
          - 100.0 -> 102.5
      - filter_out: 42.0
      - filter_out: nan
      - median:
          window_size: 5
          send_every: 5
          send_first_at: 3
      - min:
          window_size: 5
          send_every: 5
          send_first_at: 3
      - max:
          window_size: 5
          send_every: 5
          send_first_at: 3
      - sliding_window_moving_average:
          window_size: 15
          send_every: 15
          send_first_at: 15
      - exponential_moving_average:
          alpha: 0.1
          send_every: 15
          send_first_at: 15
      - throttle_average: 60s
      - throttle: 1s
      - heartbeat: 5s
      - debounce: 0.1s
      - delta: 5.0
      - delta: 1%
      - or:
          - throttle: 1s
          - delta: 5.0
      - lambda: return x * (9.0/5.0) + 32.0;
    on_value:
      then:
        # yamllint disable rule:line-length
        - lambda: |-
            ESP_LOGD("main", "Got value %f", x);
            id(${sensorname}_sensor).publish_state(42.0);
            ESP_LOGI("main", "Value of my sensor: %f", id(${sensorname}_sensor).state);
            ESP_LOGI("main", "Raw Value of my sensor: %f", id(${sensorname}_sensor).state);
        # yamllint enable rule:line-length
    on_value_range:
      above: 5
      below: 10
      then:
        - lambda: >-
            ESP_LOGD("main", "Got value range %f", x);
        - wait_until: wifi.connected
        - wait_until:
            condition:
              binary_sensor.is_on: binary_sensor1
            timeout: 1s
    on_raw_value:
      - lambda: >-
          ESP_LOGD("main", "Got raw value %f", x);
      - logger.log:
          level: DEBUG
          format: Got raw value %f
          args: ["x"]
      - logger.log: Got raw value NAN
      - mqtt.publish:
          topic: some/topic
          payload: Hello
          qos: 2
          retain: true
  - platform: esp32_hall
    name: ESP32 Hall Sensor
  - platform: ads1115
    multiplexer: A0_A1
    gain: 1.024
    id: ${sensorname}_sensor
    filters:
    state_topic: hi/me
    retain: false
    availability:
  - platform: as7341
    update_interval: 15s
    gain: X8
    atime: 120
    astep: 99
    f1:
      name: F1
    f2:
      name: F2
    f3:
      name: F3
    f4:
      name: F4
    f5:
      name: F5
    f6:
      name: F6
    f7:
      name: F7
    f8:
      name: F8
    clear:
      name: Clear
    nir:
      name: NIR
    i2c_id: i2c_bus
  - platform: atm90e32
    cs_pin: 5
    phase_a:
      voltage:
        name: EMON Line Voltage A
      current:
        name: EMON CT1 Current
      power:
        name: EMON Active Power CT1
      reactive_power:
        name: EMON Reactive Power CT1
      power_factor:
        name: EMON Power Factor CT1
      gain_voltage: 7305
      gain_ct: 27961
    phase_b:
      current:
        name: EMON CT2 Current
      power:
        name: EMON Active Power CT2
      reactive_power:
        name: EMON Reactive Power CT2
      power_factor:
        name: EMON Power Factor CT2
      gain_voltage: 7305
      gain_ct: 27961
    phase_c:
      current:
        name: EMON CT3 Current
      power:
        name: EMON Active Power CT3
      reactive_power:
        name: EMON Reactive Power CT3
      power_factor:
        name: EMON Power Factor CT3
      gain_voltage: 7305
      gain_ct: 27961
    frequency:
      name: EMON Line Frequency
    chip_temperature:
      name: EMON Chip Temp A
    line_frequency: 60Hz
    current_phases: 3
    gain_pga: 2X
  - platform: bh1750
    name: Living Room Brightness 3
    internal: true
    address: 0x23
    update_interval: 30s
    retain: false
    availability:
    state_topic: livingroom/custom_state_topic
    i2c_id: i2c_bus
  - platform: max44009
    name: Outside Brightness 1
    internal: true
    address: 0x4A
    update_interval: 30s
    mode: low_power
    i2c_id: i2c_bus
  - platform: bme280
    temperature:
      name: Outside Temperature
      oversampling: 16x
    pressure:
      name: Outside Pressure
      oversampling: none
    humidity:
      name: Outside Humidity
      oversampling: 8x
    address: 0x77
    iir_filter: 16x
    update_interval: 15s
    i2c_id: i2c_bus
  - platform: bme680
    temperature:
      name: Outside Temperature
      oversampling: 16x
    pressure:
      name: Outside Pressure
    humidity:
      name: Outside Humidity
    gas_resistance:
      name: Outside Gas Sensor
    address: 0x77
    heater:
      temperature: 320
      duration: 150ms
    update_interval: 15s
    i2c_id: i2c_bus
  - platform: bmp085
    temperature:
      name: Outside Temperature
    pressure:
      name: Outside Pressure
      filters:
        - lambda: >-
            return x / powf(1.0 - (x / 44330.0), 5.255);
    update_interval: 15s
    i2c_id: i2c_bus
  - platform: bmp280
    temperature:
      name: Outside Temperature
      oversampling: 16x
    pressure:
      name: Outside Pressure
    address: 0x77
    update_interval: 15s
    iir_filter: 16x
    i2c_id: i2c_bus
  - platform: dallas
    address: 0x1C0000031EDD2A28
    name: Living Room Temperature
    resolution: 9
  - platform: dallas
    index: 1
    name: Living Room Temperature 2
  - platform: dht
    pin: GPIO26
    temperature:
      id: dht_temperature
      name: Living Room Temperature 3
    humidity:
      id: dht_humidity
      name: Living Room Humidity 3
    model: AM2302
    update_interval: 15s
  - platform: dht12
    temperature:
      name: Living Room Temperature 4
    humidity:
      name: Living Room Humidity 4
    update_interval: 15s
    i2c_id: i2c_bus
  - platform: duty_cycle
    pin: GPIO25
    name: Duty Cycle Sensor
  - platform: ee895
    co2:
      name: Office CO2 1
    temperature:
      name: Office Temperature 1
    pressure:
      name: Office Pressure 1
    address: 0x5F
    i2c_id: i2c_bus
  - platform: esp32_hall
    name: ESP32 Hall Sensor
    update_interval: 15s
  - platform: ens210
    temperature:
      name: Living Room Temperature 5
    humidity:
      name: Living Room Humidity 5
    update_interval: 15s
    i2c_id: i2c_bus
  - platform: hdc1080
    temperature:
      name: Living Room Temperature 6
    humidity:
      name: Living Room Humidity 5
    update_interval: 15s
    i2c_id: i2c_bus
  - platform: hlw8012
    sel_pin: 5
    cf_pin: 14
    cf1_pin: 13
    current:
      name: HLW8012 Current
    voltage:
      name: HLW8012 Voltage
    power:
      name: HLW8012 Power
      id: hlw8012_power
    energy:
      name: HLW8012 Energy
      id: hlw8012_energy
    update_interval: 15s
    current_resistor: 0.001 ohm
    voltage_divider: 2351
    change_mode_every: 16
    initial_mode: VOLTAGE
    model: hlw8012
  - platform: total_daily_energy
    power_id: hlw8012_power
    name: HLW8012 Total Daily Energy
  - platform: integration
    sensor: hlw8012_power
    name: Integration Sensor
    time_unit: s
  - platform: integration
    sensor: hlw8012_power
    name: Integration Sensor lazy
    time_unit: s
  - platform: hmc5883l
    address: 0x68
    field_strength_x:
      name: HMC5883L Field Strength X
    field_strength_y:
      name: HMC5883L Field Strength Y
    field_strength_z:
      name: HMC5883L Field Strength Z
    heading:
      name: HMC5883L Heading
    range: 130uT
    oversampling: 8x
    update_interval: 15s
    i2c_id: i2c_bus
  - platform: honeywellabp
    pressure:
      name: Honeywell pressure
      min_pressure: 0
      max_pressure: 15
    temperature:
      name: Honeywell temperature
    cs_pin: GPIO5
  - platform: hte501
    temperature:
      name: Office Temperature 2
    humidity:
      name: Office Humidity 1
    address: 0x40
    i2c_id: i2c_bus
  - platform: qmc5883l
    address: 0x0D
    field_strength_x:
      name: QMC5883L Field Strength X
    field_strength_y:
      name: QMC5883L Field Strength Y
    field_strength_z:
      name: QMC5883L Field Strength Z
    heading:
      name: QMC5883L Heading
    range: 800uT
    oversampling: 256x
    update_interval: 15s
    i2c_id: i2c_bus
  - platform: hx711
    name: HX711 Value
    dout_pin: GPIO23
    clk_pin: GPIO25
    gain: 128
    update_interval: 15s
  - platform: ina219
    address: 0x40
    shunt_resistance: 0.1 ohm
    current:
      name: INA219 Current
    power:
      name: INA219 Power
    bus_voltage:
      name: INA219 Bus Voltage
    shunt_voltage:
      name: INA219 Shunt Voltage
    max_voltage: 32.0V
    max_current: 3.2A
    update_interval: 15s
    i2c_id: i2c_bus
  - platform: ina226
    address: 0x40
    shunt_resistance: 0.1 ohm
    current:
      name: INA226 Current
    power:
      name: INA226 Power
    bus_voltage:
      name: INA226 Bus Voltage
    shunt_voltage:
      name: INA226 Shunt Voltage
    max_current: 3.2A
    update_interval: 15s
    i2c_id: i2c_bus
  - platform: ina3221
    address: 0x40
    channel_1:
      shunt_resistance: 0.1 ohm
      current:
        name: INA3221 Channel 1 Current
      power:
        name: INA3221 Channel 1 Power
      bus_voltage:
        name: INA3221 Channel 1 Bus Voltage
      shunt_voltage:
        name: INA3221 Channel 1 Shunt Voltage
    update_interval: 15s
    i2c_id: i2c_bus
  - platform: kalman_combinator
    name: Kalman-filtered temperature
    process_std_dev: 0.00139
    sources:
      - source: scd30_temperature
        error: !lambda |-
          return 0.4 + std::abs(x - 25) * 0.023;
      - source: scd4x_temperature
        error: 1.5
  - platform: htu21d
    temperature:
      name: Living Room Temperature 6
    humidity:
      name: Living Room Humidity 6
    update_interval: 15s
    i2c_id: i2c_bus
  - platform: max6675
    name: Living Room Temperature
    cs_pin: GPIO23
    update_interval: 15s
  - platform: max31855
    name: Den Temperature
    cs_pin: GPIO23
    update_interval: 15s
    reference_temperature:
      name: MAX31855 Internal Temperature
  - platform: max31856
    name: BBQ Temperature
    cs_pin: GPIO17
    update_interval: 15s
    mains_filter: 50Hz
  - platform: max31865
    name: Water Tank Temperature
    cs_pin: GPIO23
    update_interval: 15s
    reference_resistance: 430 Ω
    rtd_nominal_resistance: 100 Ω
  - platform: mhz19
    uart_id: uart_0
    co2:
      name: MH-Z19 CO2 Value
    temperature:
      name: MH-Z19 Temperature
    update_interval: 15s
    automatic_baseline_calibration: false
  - platform: mpu6050
    address: 0x68
    accel_x:
      name: MPU6050 Accel X
    accel_y:
      name: MPU6050 Accel Y
    accel_z:
      name: MPU6050 Accel z
    gyro_x:
      name: MPU6050 Gyro X
    gyro_y:
      name: MPU6050 Gyro Y
    gyro_z:
      name: MPU6050 Gyro z
    temperature:
      name: MPU6050 Temperature
    i2c_id: i2c_bus
  - platform: mpu6886
    address: 0x68
    accel_x:
      name: MPU6886 Accel X
    accel_y:
      name: MPU6886 Accel Y
    accel_z:
      name: MPU6886 Accel z
    gyro_x:
      name: MPU6886 Gyro X
    gyro_y:
      name: MPU6886 Gyro Y
    gyro_z:
      name: MPU6886 Gyro z
    temperature:
      name: MPU6886 Temperature
    i2c_id: i2c_bus
  - platform: mmc5603
    address: 0x30
    field_strength_x:
      name: HMC5883L Field Strength X
    field_strength_y:
      name: HMC5883L Field Strength Y
    field_strength_z:
      name: HMC5883L Field Strength Z
    i2c_id: i2c_bus
  - platform: dps310
    temperature:
      name: DPS310 Temperature
    pressure:
      name: DPS310 Pressure
    address: 0x77
    update_interval: 15s
    i2c_id: i2c_bus
  - platform: ms5611
    temperature:
      name: Outside Temperature
    pressure:
      name: Outside Pressure
    address: 0x77
    update_interval: 15s
    i2c_id: i2c_bus
  - platform: pmsa003i
    pm_1_0:
      name: PMSA003i PM1.0
    pm_2_5:
      name: PMSA003i PM2.5
    pm_10_0:
      name: PMSA003i PM10.0
    pmc_0_3:
      name: PMSA003i PMC <0.3µm
    pmc_0_5:
      name: PMSA003i PMC <0.5µm
    pmc_1_0:
      name: PMSA003i PMC <1µm
    pmc_2_5:
      name: PMSA003i PMC <2.5µm
    pmc_5_0:
      name: PMSA003i PMC <5µm
    pmc_10_0:
      name: PMSA003i PMC <10µm
    address: 0x12
    standard_units: true
    i2c_id: i2c_bus
  - platform: pulse_counter
    name: Pulse Counter
    pin: GPIO12
    count_mode:
      rising_edge: INCREMENT
      falling_edge: DECREMENT
    internal_filter: 13us
    update_interval: 15s
  - platform: pulse_meter
    name: Pulse Meter
    id: pulse_meter_sensor
    pin: GPIO12
    internal_filter: 100ms
    timeout: 2 min
    on_value:
      - pulse_meter.set_total_pulses:
          id: pulse_meter_sensor
          value: 12345
    total:
      name: Pulse Meter Total
  - platform: qmp6988
    temperature:
      name: Living Temperature QMP
      oversampling: 32x
    pressure:
      name: Living Pressure QMP
      oversampling: 2x
    address: 0x70
    update_interval: 30s
    iir_filter: 16x
    i2c_id: i2c_bus
  - platform: rotary_encoder
    name: Rotary Encoder
    id: rotary_encoder1
    pin_a: GPIO23
    pin_b: GPIO25
    pin_reset: GPIO25
    filters:
      - or:
          - debounce: 0.1s
          - delta: 10
    resolution: 4
    min_value: -10
    max_value: 30
    on_value:
      - sensor.rotary_encoder.set_value:
          id: rotary_encoder1
          value: 10
      - sensor.rotary_encoder.set_value:
          id: rotary_encoder1
          value: !lambda "return -1;"
    on_clockwise:
      - logger.log: Clockwise
      - display_menu.down:
    on_anticlockwise:
      - logger.log: Anticlockwise
      - display_menu.up:
  - platform: pulse_width
    name: Pulse Width
    pin: GPIO12
  - platform: sm300d2
    uart_id: uart_0
    co2:
      name: SM300D2 CO2 Value
    formaldehyde:
      name: SM300D2 Formaldehyde Value
    tvoc:
      name: SM300D2 TVOC Value
    pm_2_5:
      name: SM300D2 PM2.5 Value
    pm_10_0:
      name: SM300D2 PM10 Value
    temperature:
      name: SM300D2 Temperature Value
    humidity:
      name: SM300D2 Humidity Value
    update_interval: 60s
  - platform: sht3xd
    temperature:
      name: Living Room Temperature 8
    humidity:
      name: Living Room Humidity 8
    address: 0x44
    i2c_id: i2c_bus
    update_interval: 15s
  - platform: sts3x
    name: Living Room Temperature 9
    address: 0x4A
    i2c_id: i2c_bus
  - platform: scd30
    co2:
      name: Living Room CO2 9
    temperature:
      id: scd30_temperature
      name: Living Room Temperature 9
    humidity:
      name: Living Room Humidity 9
    address: 0x61
    update_interval: 15s
    automatic_self_calibration: true
    altitude_compensation: 10m
    ambient_pressure_compensation: 961mBar
    temperature_offset: 4.2C
    i2c_id: i2c_bus
  - platform: scd4x
    id: scd40
    co2:
      name: SCD4X CO2
    temperature:
      id: scd4x_temperature
      name: SCD4X Temperature
    humidity:
      name: SCD4X Humidity
    update_interval: 15s
    automatic_self_calibration: true
    altitude_compensation: 10m
    ambient_pressure_compensation: 961mBar
    temperature_offset: 4.2C
    i2c_id: i2c_bus
  - platform: sgp30
    eco2:
      name: Workshop eCO2
      accuracy_decimals: 1
    tvoc:
      name: Workshop TVOC
      accuracy_decimals: 1
    address: 0x58
    update_interval: 5s
    i2c_id: i2c_bus
  - platform: sps30
    pm_1_0:
      name: Workshop PM <1µm Weight concentration
      id: workshop_PM_1_0
    pm_2_5:
      name: Workshop PM <2.5µm Weight concentration
      id: workshop_PM_2_5
    pm_4_0:
      name: Workshop PM <4µm Weight concentration
      id: workshop_PM_4_0
    pm_10_0:
      name: Workshop PM <10µm Weight concentration
      id: workshop_PM_10_0
    pmc_0_5:
      name: Workshop PM <0.5µm Number concentration
      id: workshop_PMC_0_5
    pmc_1_0:
      name: Workshop PM <1µm Number concentration
      id: workshop_PMC_1_0
    pmc_2_5:
      name: Workshop PM <2.5µm Number concentration
      id: workshop_PMC_2_5
    pmc_4_0:
      name: Workshop PM <4µm Number concentration
      id: workshop_PMC_4_0
    pmc_10_0:
      name: Workshop PM <10µm Number concentration
      id: workshop_PMC_10_0
    address: 0x69
    update_interval: 10s
    i2c_id: i2c_bus
  - platform: sht4x
    temperature:
      name: SHT4X Temperature
    humidity:
      name: SHT4X Humidity
    address: 0x44
    update_interval: 15s
    i2c_id: i2c_bus
  - platform: shtcx
    temperature:
      name: Living Room Temperature 10
    humidity:
      name: Living Room Humidity 10
    address: 0x70
    update_interval: 15s
    i2c_id: i2c_bus
  - platform: template
    name: Template Sensor
    state_class: measurement
    id: template_sensor
    lambda: |-
      if (id(ultrasonic_sensor1).state > 1) {
        return 42.0;
      } else {
        return {};
      }
    update_interval: 15s
    on_value:
      - sensor.template.publish:
          id: template_sensor
          state: 43.0
      - sensor.template.publish:
          id: template_sensor
          state: !lambda "return NAN;"
  - platform: tsl2561
    name: TSL2561 Ambient Light
    address: 0x39
    update_interval: 15s
    is_cs_package: true
    integration_time: 402ms
    gain: 16x
    i2c_id: i2c_bus
  - platform: tsl2591
    id: this_little_light_of_mine
    address: 0x29
    update_interval: 15s
    integration_time: 600ms
    gain: high
    visible:
      name: tsl2591 visible
      id: tsl2591_vis
      unit_of_measurement: pH
    infrared:
      name: tsl2591 infrared
      id: tsl2591_ir
    full_spectrum:
      name: tsl2591 full_spectrum
      id: tsl2591_fs
    calculated_lux:
      name: tsl2591 calculated_lux
      id: tsl2591_cl
    i2c_id: i2c_bus
  - platform: tee501
    name: Office Temperature 3
    address: 0x48
    i2c_id: i2c_bus
  - platform: ultrasonic
    trigger_pin: GPIO25
    echo_pin:
      number: GPIO23
      inverted: true
    name: Ultrasonic Sensor
    timeout: 5.5m
    id: ultrasonic_sensor1
  - platform: uptime
    name: Uptime Sensor
  - id: !extend ${devicename}_uptime_pcg
    unit_of_measurement: s
  - platform: wifi_signal
    name: WiFi Signal Sensor
    update_interval: 15s
  - platform: mqtt_subscribe
    name: MQTT Subscribe Sensor 1
    topic: mqtt/topic
    id: the_sensor
    qos: 2
    on_value:
      - mqtt.publish_json:
          topic: the/topic
          payload: |-
            root["key"] = id(the_sensor).state;
            root["greeting"] = "Hello World";
  - platform: sds011
    uart_id: uart_0
    pm_2_5:
      name: SDS011 PM2.5
    pm_10_0:
      name: SDS011 PM10.0
    update_interval: 5min
    rx_only: false
  - platform: ccs811
    eco2:
      name: CCS811 eCO2
    tvoc:
      name: CCS811 TVOC
    update_interval: 30s
    baseline: 0x4242
    i2c_id: i2c_bus
  - platform: tx20
    wind_speed:
      name: Windspeed
    wind_direction_degrees:
      name: Winddirection Degrees
    pin:
      number: GPIO04
      mode: INPUT
  - platform: zyaura
    clock_pin: GPIO5
    data_pin: GPIO4
    co2:
      name: ZyAura CO2
    temperature:
      name: ZyAura Temperature
    humidity:
      name: ZyAura Humidity
  - platform: as3935
    lightning_energy:
      name: Lightning Energy
    distance:
      name: Distance Storm
  - platform: tmp117
    name: TMP117 Temperature
    update_interval: 5s
    i2c_id: i2c_bus
  - platform: hm3301
    pm_1_0:
      name: PM1.0
    pm_2_5:
      name: PM2.5
    pm_10_0:
      name: PM10.0
    aqi:
      name: AQI
      calculation_type: CAQI
    i2c_id: i2c_bus
  - platform: teleinfo
    tag_name: HCHC
    name: hchc
    unit_of_measurement: Wh
    icon: mdi:flash
    teleinfo_id: myteleinfo
  - platform: mcp9808
    name: MCP9808 Temperature
    update_interval: 15s
    i2c_id: i2c_bus
  - platform: ezo
    id: ph_ezo
    address: 99
    unit_of_measurement: pH
    i2c_id: i2c_bus
  - platform: sdp3x
    name: HVAC Filter Pressure drop
    id: filter_pressure
    update_interval: 5s
    accuracy_decimals: 3
    i2c_id: i2c_bus
  - platform: cs5460a
    id: cs5460a1
    current:
      name: Socket current
    voltage:
      name: Mains voltage
    power:
      name: Socket power
      on_value:
        then:
          cs5460a.restart: cs5460a1
    samples: 1600
    pga_gain: 10X
    current_gain: 0.01
    voltage_gain: 0.000573
    current_hpf: true
    voltage_hpf: true
    phase_offset: 20
    pulse_energy: 0.01 kWh
    cs_pin:
      mcp23xxx: mcp23017_hub
      number: 14
  - platform: max9611
    i2c_id: i2c_bus
    shunt_resistance: 0.2 ohm
    gain: 1X
    voltage:
      name: Max9611 Voltage
    current:
      name: Max9611 Current
    power:
      name: Max9611 Watts
    temperature:
      name: Max9611 Temp
    update_interval: 1s
  - platform: mlx90614
    i2c_id: i2c_bus
    ambient:
      name: Ambient
    object:
      name: Object
      emissivity: 1.0
  - platform: mpl3115a2
    i2c_id: i2c_bus
    temperature:
      name: "MPL3115A2 Temperature"
    pressure:
      name: "MPL3115A2 Pressure"
    update_interval: 10s
  - platform: ld2410
    moving_distance:
      name: "Moving distance (cm)"
    still_distance:
      name: "Still Distance (cm)"
    moving_energy:
      name: "Move Energy"
    still_energy:
      name: "Still Energy"
    detection_distance:
      name: "Distance Detection"
  - platform: sen21231
    name: "Person Sensor"
    i2c_id: i2c_bus
  - platform: fs3000
    name: "Air Velocity"
    model: 1005
    update_interval: 60s
    i2c_id: i2c_bus
  - platform: absolute_humidity
    name: DHT Absolute Humidity
    temperature: dht_temperature
    humidity: dht_humidity
  - platform: hyt271
    i2c_id: i2c_bus
    temperature:
      name: "Temperature hyt271"
      id: temp_etuve
    humidity:
      name: "Humidity hyt271"
  - platform: tmp1075
    name: "Temperature TMP1075"
    update_interval: 10s
    i2c_id: i2c_bus
    conversion_rate: 27.5ms
    alert:
      limit_low: 50
      limit_high: 75
      fault_count: 1
      polarity: active_high
      function: comparator

esp32_touch:
  setup_mode: false
  iir_filter: 10ms
  sleep_duration: 27ms
  measurement_duration: 8ms
  low_voltage_reference: 0.5V
  high_voltage_reference: 2.7V
  voltage_attenuation: 1.5V

binary_sensor:
  - platform: gpio
    name: "MCP23S08 Pin #1"
    pin:
      mcp23xxx: mcp23s08_hub
      # Use pin number 1
      number: 1
      # One of INPUT or INPUT_PULLUP
      mode: INPUT_PULLUP
      inverted: false
  - platform: gpio
    name: "MCP23S17 Pin #1"
    pin:
      mcp23xxx: mcp23s17_hub
      # Use pin number 1
      number: 1
      # One of INPUT or INPUT_PULLUP
      mode: INPUT_PULLUP
      inverted: false
  - platform: gpio
    name: "MCP23S17 Pin #1 with interrupt"
    pin:
      mcp23xxx: mcp23s17_hub
      # Use pin number 1
      number: 1
      # One of INPUT or INPUT_PULLUP
      mode: INPUT_PULLUP
      inverted: false
      interrupt: FALLING
  - platform: gpio
    pin: GPIO9
    name: Living Room Window
    device_class: window
    filters:
      - invert:
      - delayed_on: 40ms
      - delayed_off: 40ms
    on_press:
      then:
        - lambda: >-
            ESP_LOGD("main", "Pressed");
    on_release:
      then:
        - lambda: >-
            ESP_LOGD("main", "Released");
    on_click:
      - min_length: 50ms
        max_length: 350ms
        then:
          - lambda: >-
              ESP_LOGD("main", "Clicked");
      - then:
          - lambda: >-
              ESP_LOGD("main", "Clicked");
    on_double_click:
      - min_length: 50ms
        max_length: 350ms
        then:
          - lambda: >-
              ESP_LOGD("main", "Double Clicked");
      - then:
          - lambda: >-
              ESP_LOGD("main", "Double Clicked");
    on_multi_click:
      - timing:
          - ON for at most 1s
          - OFF for at most 1s
          - ON for at most 1s
          - OFF for at least 0.2s
        then:
          - logger.log:
              format: Multi Clicked TWO
              level: warn
      - timing:
          - OFF for 1s to 2s
          - ON for 1s to 2s
          - OFF for at least 0.5s
        then:
          - logger.log:
              format: Multi Clicked LONG SINGLE
              level: warn
      - timing:
          - ON for at most 1s
          - OFF for at least 0.5s
        then:
          - logger.log:
              format: Multi Clicked SINGLE
              level: warn
    id: binary_sensor1
  - platform: gpio
    pin:
      number: GPIO9
      mode: INPUT_PULLUP
    name: Living Room Window 2
  - platform: gpio
    pin:
      number: GPIO9
      mode: INPUT_OUTPUT_OPEN_DRAIN
    name: Living Room Button
  - platform: status
    name: Living Room Status
  - platform: esp32_touch
    name: ESP32 Touch Pad GPIO27
    pin: GPIO27
    threshold: 1000
    id: btn_left
    on_press:
      - if:
          condition:
            display_menu.is_active:
          then:
            - display_menu.enter:
          else:
            - display_menu.left:
            - display_menu.right:
            - display_menu.show:
  - platform: template
    name: Garage Door Open
    id: garage_door
    lambda: |-
      if (isnan(id(${sensorname}_sensor).state)) {
        // isnan checks if the ultrasonic sensor echo
        // has timed out, resulting in a NaN (not a number) state
        // in that case, return {} to indicate that we don't know.
        return {};
      } else if (id(${sensorname}_sensor).state > 30) {
        // Garage Door is open.
        return true;
      } else {
        // Garage Door is closed.
        return false;
      }
    on_press:
      - binary_sensor.template.publish:
          id: garage_door
          state: false
      - output.ledc.set_frequency:
          id: gpio_19
          frequency: 500.0Hz
      - output.ledc.set_frequency:
          id: gpio_19
          frequency: !lambda "return 500.0;"
  - platform: pn532
    pn532_id: pn532_bs
    uid: 74-10-37-94
    name: PN532 NFC Tag
  - platform: rdm6300
    uid: 7616525
    name: RDM6300 NFC Tag
  - platform: gpio
    name: PCF binary sensor
    pin:
      pcf8574: pcf8574_hub
      number: 1
      mode: INPUT
      inverted: true
  - platform: gpio
    name: PCA9554 binary sensor
    pin:
      pca9554: pca9554_hub
      number: 1
      mode: INPUT
      inverted: true
  - platform: gpio
    name: PCA6416A binary sensor
    pin:
      pca6416a: pca6416a_hub
      number: 15
      mode: INPUT
      inverted: true
  - platform: gpio
    name: MCP21 binary sensor
    pin:
      mcp23xxx: mcp23017_hub
      number: 1
      mode: INPUT
      inverted: true
  - platform: gpio
    name: MCP22 binary sensor
    pin:
      mcp23xxx: mcp23008_hub
      number: 7
      mode: INPUT_PULLUP
      inverted: false
  - platform: gpio
    name: MCP23 binary sensor
    pin:
      mcp23016: mcp23016_hub
      number: 7
      mode: INPUT
      inverted: false

  - platform: remote_receiver
    name: Raw Remote Receiver Test
    raw:
      code:
        [
          5685,
          -4252,
          1711,
          -2265,
          1712,
          -2265,
          1711,
          -2264,
          1712,
          -2266,
          3700,
          -2263,
          1712,
          -4254,
          1711,
          -4249,
          1715,
          -2266,
          1710,
          -2267,
          1709,
          -2265,
          3704,
          -4250,
          1712,
          -4254,
          3700,
          -2260,
          1714,
          -2265,
          1712,
          -2262,
          1714,
          -2267,
          1709,
        ]
  - platform: as3935
    name: Storm Alert
  - platform: analog_threshold
    name: Analog Trheshold 1
    sensor_id: template_sensor
    threshold:
      upper: 110
      lower: 90
    filters:
      - delayed_on: 0s
      - delayed_off: 10s
  - platform: analog_threshold
    name: Analog Trheshold 2
    sensor_id: template_sensor
    threshold: 100
    filters:
      - invert:
  - platform: template
    id: open_endstop_sensor
  - platform: template
    id: open_sensor
  - platform: template
    id: open_obstacle_sensor

  - platform: template
    id: close_endstop_sensor
  - platform: template
    id: close_sensor
  - platform: template
    id: close_obstacle_sensor
  - platform: ld2410
    has_target:
      name: presence
    has_moving_target:
      name: movement
    has_still_target:
      name: still

  - platform: gpio
    name: "sc16is75x_0 Pin #0"
    pin:
      sc16is75x: sc16is75x_0
      number: 0
  - platform: gpio
    name: "sc16is75x_0 pin_1"
    pin:
      sc16is75x: sc16is75x_0
      number: 1
      mode:
        input: true
      inverted: true

pca9685:
  frequency: 500
  address: 0x0
  i2c_id: i2c_bus

tlc59208f:
  - address: 0x20
    id: tlc59208f_1
    i2c_id: i2c_bus
  - address: 0x22
    id: tlc59208f_2
    i2c_id: i2c_bus
  - address: 0x24
    id: tlc59208f_3
    i2c_id: i2c_bus

my9231:
  data_pin: GPIO12
  clock_pin: GPIO14
  num_channels: 6
  num_chips: 2
  bit_depth: 16

sm2235:
  data_pin: GPIO4
  clock_pin: GPIO5
  max_power_color_channels: 9
  max_power_white_channels: 9

sm2335:
  data_pin: GPIO4
  clock_pin: GPIO5
  max_power_color_channels: 9
  max_power_white_channels: 9

bp1658cj:
  data_pin: GPIO3
  clock_pin: GPIO5
  max_power_color_channels: 4
  max_power_white_channels: 6

bp5758d:
  data_pin: GPIO3
  clock_pin: GPIO5

output:
  - platform: gpio
    pin: GPIO26
    id: gpio_26
    power_supply: atx_power_supply
    inverted: false
  - platform: ledc
    pin: 19
    id: gpio_19
    frequency: 1500Hz
    channel: 14
    max_power: 0.5
  - platform: pca9685
    id: pca_0
    channel: 0
  - platform: pca9685
    id: pca_1
    channel: 1
  - platform: pca9685
    id: pca_2
    channel: 2
  - platform: pca9685
    id: pca_3
    channel: 3
  - platform: pca9685
    id: pca_4
    channel: 4
  - platform: pca9685
    id: pca_5
    channel: 5
  - platform: pca9685
    id: pca_6
    channel: 6
  - platform: pca9685
    id: pca_7
    channel: 7
  - platform: tlc59208f
    id: tlc_0
    channel: 0
    tlc59208f_id: tlc59208f_1
  - platform: tlc59208f
    id: tlc_1
    channel: 1
    tlc59208f_id: tlc59208f_1
  - platform: tlc59208f
    id: tlc_2
    channel: 2
    tlc59208f_id: tlc59208f_1
  - platform: tlc59208f
    id: tlc_3
    channel: 0
    tlc59208f_id: tlc59208f_2
  - platform: tlc59208f
    id: tlc_4
    channel: 1
    tlc59208f_id: tlc59208f_2
  - platform: tlc59208f
    id: tlc_5
    channel: 2
    tlc59208f_id: tlc59208f_2
  - platform: tlc59208f
    id: tlc_6
    channel: 0
    tlc59208f_id: tlc59208f_3
  - platform: tlc59208f
    id: tlc_7
    channel: 1
    tlc59208f_id: tlc59208f_3
  - platform: tlc59208f
    id: tlc_8
    channel: 2
    tlc59208f_id: tlc59208f_3
  - platform: gpio
    id: id2
    pin:
      pcf8574: pcf8574_hub
      number: 0
      mode: OUTPUT
      inverted: false
  - platform: gpio
    id: id26
    pin:
      pca9554: pca9554_hub
      number: 0
      mode: OUTPUT
      inverted: false
  - platform: gpio
    id: id22
    pin:
      mcp23xxx: mcp23017_hub
      number: 0
      mode: OUTPUT
      inverted: false
  - platform: gpio
    id: id23
    pin:
      mcp23xxx: mcp23008_hub
      number: 0
      mode: OUTPUT
      inverted: false
  - platform: gpio
    id: id25
    pin:
      mcp23016: mcp23016_hub
      number: 0
      mode: OUTPUT
      inverted: false
  - platform: my9231
    id: my_0
    channel: 0
  - platform: my9231
    id: my_1
    channel: 1
  - platform: my9231
    id: my_2
    channel: 2
  - platform: my9231
    id: my_3
    channel: 3
  - platform: my9231
    id: my_4
    channel: 4
  - platform: my9231
    id: my_5
    channel: 5
  - platform: sm2235
    id: sm2235_red
    channel: 1
  - platform: sm2235
    id: sm2235_green
    channel: 0
  - platform: sm2235
    id: sm2235_blue
    channel: 2
  - platform: sm2235
    id: sm2235_coldwhite
    channel: 4
  - platform: sm2235
    id: sm2235_warmwhite
    channel: 3
  - platform: sm2335
    id: sm2335_red
    channel: 1
  - platform: sm2335
    id: sm2335_green
    channel: 0
  - platform: sm2335
    id: sm2335_blue
    channel: 2
  - platform: sm2335
    id: sm2335_coldwhite
    channel: 4
  - platform: sm2335
    id: sm2335_warmwhite
    channel: 3
  - platform: slow_pwm
    id: id24
    pin: GPIO26
    period: 15s
  - platform: ac_dimmer
    id: dimmer1
    gate_pin: GPIO5
    zero_cross_pin: GPIO26
  - platform: esp32_dac
    pin: GPIO25
    id: dac_output
  - platform: mcp4725
    id: mcp4725_dac_output
    i2c_id: i2c_bus
  - platform: mcp4728
    id: mcp4728_dac_output_a
    channel: A
    vref: vdd
    power_down: normal
  - platform: mcp4728
    id: mcp4728_dac_output_b
    channel: B
    vref: internal
    gain: X1
    power_down: gnd_1k
  - platform: mcp4728
    id: mcp4728_dac_output_c
    channel: C
    vref: vdd
    power_down: gnd_100k
  - platform: mcp4728
    id: mcp4728_dac_output_d
    channel: D
    vref: internal
    gain: X2
    power_down: gnd_500k
  - platform: bp1658cj
    id: bp1658cj_red
    channel: 1
  - platform: bp1658cj
    id: bp1658cj_green
    channel: 2
  - platform: bp1658cj
    id: bp1658cj_blue
    channel: 0
  - platform: bp1658cj
    id: bp1658cj_coldwhite
    channel: 3
  - platform: bp1658cj
    id: bp1658cj_warmwhite
    channel: 4
  - platform: bp5758d
    id: bp5758d_red
    channel: 2
    current: 10
  - platform: bp5758d
    id: bp5758d_green
    channel: 3
    current: 10
  - platform: bp5758d
    id: bp5758d_blue
    channel: 1
    current: 10
  - platform: bp5758d
    id: bp5758d_coldwhite
    channel: 5
    current: 10
  - platform: bp5758d
    id: bp5758d_warmwhite
    channel: 4
    current: 10
  - platform: x9c
    id: test_x9c
    cs_pin: GPIO25
    inc_pin: GPIO26
    ud_pin: GPIO27
    initial_value: 0.5

e131:

light:
  - platform: binary
    name: Desk Lamp
    output: gpio_26
    effects:
      - strobe:
      - strobe:
          name: My Strobe
          colors:
            - state: true
              duration: 250ms
            - state: false
              duration: 250ms
    on_turn_on:
      - switch.template.publish:
          id: livingroom_lights
          state: true
    on_turn_off:
      - switch.template.publish:
          id: livingroom_lights
          state: true
  - platform: monochromatic
    name: Kitchen Lights
    id: kitchen
    output: gpio_19
    gamma_correct: 2.8
    default_transition_length: 2s
    effects:
      - strobe:
      - flicker:
      - flicker:
          name: My Flicker
          alpha: 98%
          intensity: 1.5%
      - lambda:
          name: My Custom Effect
          update_interval: 1s
          lambda: |-
            static int state = 0;
            state += 1;
            if (state == 4)
              state = 0;
  - platform: rgb
    name: Living Room Lights
    id: ${roomname}_lights
    red: pca_0
    green: pca_1
    blue: pca_2
  - platform: rgbw
    name: Living Room Lights 2
    red: pca_3
    green: pca_4
    blue: pca_5
    white: pca_6
    color_interlock: true
  - platform: rgbww
    name: Living Room Lights 2
    red: pca_3
    green: pca_4
    blue: pca_5
    cold_white: pca_6
    warm_white: pca_6
    cold_white_color_temperature: 153 mireds
    warm_white_color_temperature: 500 mireds
    color_interlock: true
  - platform: rgbct
    name: Living Room Lights 2
    red: pca_3
    green: pca_4
    blue: pca_5
    color_temperature: pca_6
    white_brightness: pca_6
    cold_white_color_temperature: 153 mireds
    warm_white_color_temperature: 500 mireds
    color_interlock: true
  - platform: cwww
    name: Living Room Lights 2
    cold_white: pca_6
    warm_white: pca_6
    cold_white_color_temperature: 153 mireds
    warm_white_color_temperature: 500 mireds
    constant_brightness: true
  - platform: color_temperature
    name: Living Room Lights 2
    color_temperature: pca_6
    brightness: pca_6
    cold_white_color_temperature: 153 mireds
    warm_white_color_temperature: 500 mireds
  - platform: fastled_clockless
    id: addr1
    chipset: WS2811
    pin: GPIO23
    num_leds: 60
    rgb_order: BRG
    max_refresh_rate: 20ms
    power_supply: atx_power_supply
    color_correct: [75%, 100%, 50%]
    name: FastLED WS2811 Light
    effects:
      - addressable_color_wipe:
      - addressable_color_wipe:
          name: Color Wipe Effect With Custom Values
          colors:
            - red: 100%
              green: 100%
              blue: 100%
              num_leds: 1
            - red: 0%
              green: 0%
              blue: 0%
              num_leds: 1
          add_led_interval: 100ms
          reverse: false
      - addressable_scan:
      - addressable_scan:
          name: Scan Effect With Custom Values
          move_interval: 100ms
      - addressable_twinkle:
      - addressable_twinkle:
          name: Twinkle Effect With Custom Values
          twinkle_probability: 5%
          progress_interval: 4ms
      - addressable_random_twinkle:
      - addressable_random_twinkle:
          name: Random Twinkle Effect With Custom Values
          twinkle_probability: 5%
          progress_interval: 32ms
      - addressable_fireworks:
      - addressable_fireworks:
          name: Fireworks Effect With Custom Values
          update_interval: 32ms
          spark_probability: 10%
          use_random_color: false
          fade_out_rate: 120
      - addressable_flicker:
      - addressable_flicker:
          name: Flicker Effect With Custom Values
          update_interval: 16ms
          intensity: 5%
      - addressable_lambda:
          name: Test For Custom Lambda Effect
          lambda: |-
            if (initial_run) {
              it[0] = current_color;
            }

      - wled:
          port: 11111

      - adalight:
          uart_id: adalight_uart

      - automation:
          name: Custom Effect
          sequence:
            - light.addressable_set:
                id: addr1
                red: 100%
                green: 100%
                blue: 0%
            - delay: 100ms
            - light.addressable_set:
                id: addr1
                red: 0%
                green: 100%
                blue: 0%
      - e131:
          universe: 1
  - platform: fastled_spi
    id: addr2
    chipset: WS2801
    data_pin: GPIO23
    clock_pin: GPIO22
    data_rate: 2MHz
    num_leds: 60
    rgb_order: BRG
    name: FastLED SPI Light
  - platform: neopixelbus
    id: addr3
    name: Neopixelbus Light
    gamma_correct: 2.8
    color_correct: [0.0, 0.0, 0.0, 0.0]
    default_transition_length: 10s
    power_supply: atx_power_supply
    effects:
      - addressable_flicker:
          name: Flicker Effect With Custom Values
          update_interval: 16ms
          intensity: 5%
    type: GRBW
    variant: SK6812
    method: ESP32_I2S_0
    num_leds: 60
    pin: GPIO23
  - platform: partition
    name: Partition Light
    segments:
      - id: addr1
        from: 0
        to: 0
      - id: addr2
        from: 1
        to: 10
      - id: addr2
        from: 20
        to: 25
      - single_light_id: ${roomname}_lights

remote_transmitter:
  - pin: 32
    carrier_duty_percent: 100%

climate:
  - platform: tcl112
    name: TCL112 Climate With Sensor
    supports_heat: true
    supports_cool: true
    sensor: ${sensorname}_sensor
  - platform: tcl112
    name: TCL112 Climate
    action_state_topic: action/state/topic
    away_command_topic: away/command/topic
    away_state_topic: away/state/topic
    current_temperature_state_topic: current/temperature/state/topic
    fan_mode_command_topic: fan_mode/mode/command/topic
    fan_mode_state_topic: fan_mode/mode/state/topic
    mode_command_topic: mode/command/topic
    mode_state_topic: mode/state/topic
    swing_mode_command_topic: swing_mode/command/topic
    swing_mode_state_topic: swing_mode/state/topic
    target_temperature_command_topic: target/temperature/command/topic
    target_temperature_high_command_topic: target/temperature/high/command/topic
    target_temperature_high_state_topic: target/temperature/high/state/topic
    target_temperature_low_command_topic: target/temperature/low/command/topic
    target_temperature_low_state_topic: target/temperature/low/state/topic
    target_temperature_state_topic: target/temperature/state/topic
  - platform: coolix
    name: Coolix Climate With Sensor
    supports_heat: true
    supports_cool: true
    sensor: ${sensorname}_sensor
  - platform: coolix
    name: Coolix Climate
  - platform: fujitsu_general
    name: Fujitsu General Climate
  - platform: daikin
    name: Daikin Climate
  - platform: daikin_brc
    name: Daikin BRC Climate
    use_fahrenheit: true
  - platform: delonghi
    name: Delonghi Climate
  - platform: yashima
    name: Yashima Climate
  - platform: mitsubishi
    name: Mitsubishi
  - platform: whirlpool
    name: Whirlpool Climate
  - platform: climate_ir_lg
    name: LG Climate
  - platform: toshiba
    name: Toshiba Climate
  - platform: hitachi_ac344
    name: Hitachi Climate
  - platform: heatpumpir
    protocol: mitsubishi_heavy_zm
    horizontal_default: left
    vertical_default: up
    name: HeatpumpIR Climate
    min_temperature: 18
    max_temperature: 30
  - platform: midea_ir
    name: Midea IR
    use_fahrenheit: true
  - platform: midea
    on_control:
      logger.log: Control message received!
    on_state:
      logger.log: State changed!
    id: midea_unit
    uart_id: uart_0
    name: Midea Climate
    transmitter_id:
    period: 1s
    num_attempts: 5
    timeout: 2s
    beeper: false
    autoconf: true
    visual:
      min_temperature: 17 °C
      max_temperature: 30 °C
      temperature_step: 0.5 °C
    supported_modes:
      - FAN_ONLY
      - HEAT_COOL
      - COOL
      - HEAT
      - DRY
    custom_fan_modes:
      - SILENT
      - TURBO
    supported_presets:
      - ECO
      - BOOST
      - SLEEP
    custom_presets:
      - FREEZE_PROTECTION
    supported_swing_modes:
      - VERTICAL
      - HORIZONTAL
      - BOTH
    outdoor_temperature:
      name: Temp
    power_usage:
      name: Power
    humidity_setpoint:
      name: Humidity
  - platform: anova
    name: Anova cooker
    ble_client_id: ble_blah
    unit_of_measurement: c
    icon: mdi:stove
  - platform: bedjet
    name: My Bedjet
    bedjet_id: my_bedjet_client
    heat_mode: extended
  - platform: whynter
    name: Whynter

script:
  - id: climate_custom
    then:
      - climate.control:
          id: midea_unit
          custom_preset: FREEZE_PROTECTION
          custom_fan_mode: SILENT
  - id: climate_preset
    then:
      - climate.control:
          id: midea_unit
          preset: SLEEP

switch:
  - platform: gpio
    name: "sc16is75x_0 pin_2"
    pin:
      sc16is75x: sc16is75x_0
      number: 2
      mode:
        output: true
  - platform: gpio
    name: "sc16is75x_0 pin_3"
    pin:
      sc16is75x: sc16is75x_0
      number: 3
      mode:
        output: true
      inverted: true

  - platform: template
    name: MIDEA_AC_BEEPER_CONTROL
    optimistic: true
    turn_on_action:
      midea_ac.beeper_on:
    turn_off_action:
      midea_ac.beeper_off:
  - platform: template
    name: MIDEA_RAW
    turn_on_action:
      remote_transmitter.transmit_midea:
        code: [0xA2, 0x08, 0xFF, 0xFF, 0xFF]
  - platform: gpio
    name: "MCP23S08 Pin #0"
    pin:
      mcp23xxx: mcp23s08_hub
      # Use pin number 0
      number: 0
      mode: OUTPUT
      inverted: false
  - platform: gpio
    name: "MCP23S17 Pin #0"
    pin:
      mcp23xxx: mcp23s17_hub
      # Use pin number 0
      number: 1
      mode: OUTPUT
      inverted: false
  - platform: gpio
    pin: GPIO25
    name: Living Room Dehumidifier
    icon: "mdi:restart"
    inverted: true
    command_topic: custom_command_topic
    command_retain: true
    restore_mode: ALWAYS_OFF
  - platform: template
    name: JVC Off
    id: living_room_lights_on
    turn_on_action:
      remote_transmitter.transmit_jvc:
        data: 0x10EF
  - platform: template
    name: MagiQuest
    turn_on_action:
      remote_transmitter.transmit_magiquest:
        wand_id: 0x01234567
  - platform: template
    name: NEC
    id: living_room_lights_off
    turn_on_action:
      remote_transmitter.transmit_nec:
        address: 0x4242
        command: 0x8484
  - platform: template
    name: LG
    turn_on_action:
      remote_transmitter.transmit_lg:
        data: 4294967295
        nbits: 28
  - platform: template
    name: Samsung
    turn_on_action:
      remote_transmitter.transmit_samsung:
        data: 0xABCDEF
  - platform: template
    name: Samsung36
    turn_on_action:
      remote_transmitter.transmit_samsung36:
        address: 0x0400
        command: 0x000E00FF
  - platform: template
    name: ToshibaAC
    turn_on_action:
      - remote_transmitter.transmit_toshiba_ac:
          rc_code_1: 0xB24DBF4050AF
          rc_code_2: 0xD5660001003C
  - platform: template
    name: Sony
    turn_on_action:
      remote_transmitter.transmit_sony:
        data: 0xABCDEF
        nbits: 12
  - platform: template
    name: Panasonic
    turn_on_action:
      remote_transmitter.transmit_panasonic:
        address: 0x4004
        command: 0x1000BCD
  - platform: template
    name: Pioneer
    turn_on_action:
      - remote_transmitter.transmit_pioneer:
          rc_code_1: 0xA556
          rc_code_2: 0xA506
          repeat:
            times: 2
  - platform: template
    name: RC Switch Raw
    turn_on_action:
      remote_transmitter.transmit_rc_switch_raw:
        code: "00101001100111110101xxxx"
        protocol: 1
  - platform: template
    name: RC Switch Type A
    turn_on_action:
      remote_transmitter.transmit_rc_switch_type_a:
        group: "11001"
        device: "01000"
        state: true
        protocol:
          pulse_length: 175
          sync: [1, 31]
          zero: [1, 3]
          one: [3, 1]
          inverted: false
  - platform: template
    name: RC Switch Type B
    turn_on_action:
      remote_transmitter.transmit_rc_switch_type_b:
        address: 4
        channel: 2
        state: true
  - platform: template
    name: RC Switch Type C
    turn_on_action:
      remote_transmitter.transmit_rc_switch_type_c:
        family: "a"
        group: 1
        device: 2
        state: true
  - platform: template
    name: RC Switch Type D
    turn_on_action:
      remote_transmitter.transmit_rc_switch_type_d:
        group: "a"
        device: 2
        state: true
  - platform: template
    name: RC5
    turn_on_action:
      remote_transmitter.transmit_rc5:
        address: 0x00
        command: 0x0B
  - platform: template
    name: RC5
    turn_on_action:
      remote_transmitter.transmit_raw:
        code: [1000, -1000]
  - platform: template
    name: AEHA
    id: eaha_hitachi_climate_power_on
    turn_on_action:
      remote_transmitter.transmit_aeha:
        address: 0x8008
        data:
          [
            0x00,
            0x02,
            0xFD,
            0xFF,
            0x00,
            0x33,
            0xCC,
            0x49,
            0xB6,
            0xC8,
            0x37,
            0x16,
            0xE9,
            0x00,
            0xFF,
            0x00,
            0xFF,
            0x00,
            0xFF,
            0x00,
            0xFF,
            0x00,
            0xFF,
            0xCA,
            0x35,
            0x8F,
            0x70,
            0x00,
            0xFF,
            0x00,
            0xFF,
            0x00,
            0xFF,
            0x00,
            0xFF,
          ]
  - platform: template
    name: Living Room Lights
    id: livingroom_lights
    optimistic: true
    assumed_state: true
    turn_on_action:
      - switch.turn_on: living_room_lights_on
      - output.set_level:
          id: gpio_19
          level: 50%
      - output.set_level:
          id: gpio_19
          level: !lambda "return 0.5;"
      - output.set_level:
          id: dac_output
          level: 50%
      - output.set_level:
          id: dac_output
          level: !lambda "return 0.5;"
      - output.set_level:
          id: mcp4725_dac_output
          level: !lambda "return 0.5;"
      - output.set_level:
          id: mcp4728_dac_output_a
          level: !lambda "return 0.5;"
    turn_off_action:
      - switch.turn_on: living_room_lights_off
    restore_state: false
    on_turn_on:
      - switch.template.publish:
          id: livingroom_lights
          state: true
  - platform: restart
    name: Living Room Restart
  - platform: safe_mode
    name: Living Room Restart (Safe Mode)
  - platform: factory_reset
    name: Living Room Restart (Factory Default Settings)
  - platform: shutdown
    name: Living Room Shutdown
  - platform: output
    name: Generic Output
    output: pca_6
  - platform: template
    name: Template Switch
    id: my_switch
    lambda: |-
      if (id(binary_sensor1).state) {
        return true;
      } else {
        return {};
      }
      id(my_switch).publish_state(false);
      id(my_switch).publish_state(true);
      if (id(my_switch).state) {
        // Switch is ON, do something here
        id(my_switch).turn_off();
        id(my_switch).turn_on();
      } else {
        // Switch is OFF, do something else here
      }
    optimistic: true
    assumed_state: false
    restore_state: true
    on_turn_off:
      - switch.template.publish:
          id: my_switch
          state: !lambda "return false;"
  - platform: uart
    uart_id: uart_0
    name: UART String Output
    data: DataToSend
  - platform: uart
    uart_id: uart_0
    name: UART Bytes Output
    data: [0xDE, 0xAD, 0xBE, 0xEF]
  - platform: uart
    uart_id: uart_0
    name: UART Recurring Output
    data: [0xDE, 0xAD, 0xBE, 0xEF]
    send_every: 1s
  - platform: template
    assumed_state: true
    name: Stepper Switch
    turn_on_action:
      - stepper.set_target:
          id: my_stepper
          target: !lambda |-
            static int32_t i = 0;
            i += 1000;
            if (i > 5000) {
              i = -5000;
            }
            return i;
      - stepper.report_position:
          id: my_stepper
          position: 0

  - platform: gpio
    name: "SN74HC595 Pin #0"
    pin:
      sn74hc595: sn74hc595_hub
      # Use pin number 0
      number: 0
      inverted: false
  - platform: template
    id: ble1_status
    optimistic: true
  - platform: template
    id: outlet_switch
    optimistic: true
    device_class: outlet

fan:
  - platform: binary
    output: gpio_26
    name: Living Room Fan 1
    oscillation_output: gpio_19
    direction_output: gpio_26
  - platform: speed
    id: fan_speed
    icon: mdi:weather-windy
    output: pca_6
    speed_count: 10
    name: Living Room Fan 2
    oscillation_output: gpio_19
    direction_output: gpio_26
    oscillation_state_topic: oscillation/state/topic
    oscillation_command_topic: oscillation/command/topic
    speed_level_state_topic: speed_level/state/topic
    speed_level_command_topic: speed_level/command/topic
    speed_state_topic: speed/state/topic
    speed_command_topic: speed/command/topic
    on_speed_set:
      then:
        - logger.log: Fan speed was changed!
  - platform: bedjet
    name: My Bedjet fan
    bedjet_id: my_bedjet_client
  - platform: copy
    source_id: fan_speed
    name: Fan Speed Copy

interval:
  - interval: 10s
    then:
      - display.page.show: !lambda |-
          if (true) return id(page1); else return id(page2);
      - display.page.show_next: display1
      - display.page.show_previous: display1
  - interval: 2s
    then:
      # yamllint disable rule:line-length
      - lambda: |-
          static uint16_t btn_left_state = id(btn_left)->get_value();

          ESP_LOGD("adaptive touch", "___  Touch Pad '%s' (T%u): val: %u state: %u tres:%u", id(btn_left)->get_name().c_str(), id(btn_left)->get_touch_pad(), id(btn_left)->get_value(), btn_left_state, id(btn_left)->get_threshold());

          btn_left_state = ((uint32_t) id(btn_left)->get_value()  +  63 * (uint32_t)btn_left_state) >> 6;

          id(btn_left)->set_threshold(btn_left_state * 0.9);
      # yamllint enable rule:line-length
      - if:
          condition:
            display.is_displaying_page:
              id: display1
              page_id: page1
          then:
            - logger.log: Seeing page 1

color:
  - id: kbx_red
    red: 100%
    green_int: 123
    blue: 2%
  - id: kbx_blue
    red: 0%
    green: 1%
    blue: 100%
  - id: kbx_green
    hex: "3DEC55"

display:
  - platform: lcd_gpio
    id: my_lcd_gpio
    dimensions: 18x4
    data_pins:
      - GPIO19
      - GPIO21
      - GPIO22
      - GPIO23
    enable_pin: GPIO23
    rs_pin: GPIO25
    lambda: |-
      it.print("Hello World!");
  - platform: lcd_pcf8574
    dimensions: 18x4
    address: 0x3F
    user_characters:
      - position: 0
        data:
          - 0b00000
          - 0b01010
          - 0b00000
          - 0b00100
          - 0b00100
          - 0b10001
          - 0b01110
          - 0b00000
    lambda: |-
      it.print("Hello World!");
    i2c_id: i2c_bus
  - platform: max7219
    cs_pin: GPIO23
    num_chips: 1
    lambda: |-
      it.print("01234567");
  - platform: tm1637
    clk_pin: GPIO23
    dio_pin: GPIO25
    intensity: 3
    lambda: |-
      it.print("1234");
  - platform: tm1637
    clk_pin:
      mcp23xxx: mcp23017_hub
      number: 1
    dio_pin:
      mcp23xxx: mcp23017_hub
      number: 2
    intensity: 3
    inverted: true
    length: 4
    lambda: |-
      it.print("1234");
  - platform: pcd8544
    cs_pin: GPIO23
    dc_pin: GPIO23
    reset_pin: GPIO23
    contrast: 60
    lambda: |-
      it.rectangle(0, 0, it.get_width(), it.get_height());
  - platform: ssd1306_i2c
    model: SSD1306_128X64
    reset_pin: GPIO23
    address: 0x3C
    id: display1
    contrast: 60%
    pages:
      - id: page1
        lambda: |-
          it.qr_code(0, 0, id(homepage_qr));
          it.rectangle(0, 0, it.get_width(), it.get_height());
      - id: page2
        lambda: |-
          // Nothing
    on_page_change:
      from: page1
      to: page2
      then:
        lambda: |-
          ESP_LOGD("display", "1 -> 2");
    i2c_id: i2c_bus
  - platform: ssd1306_spi
    model: SSD1306 128x64
    cs_pin: GPIO23
    dc_pin: GPIO23
    reset_pin: GPIO23
    lambda: |-
      it.rectangle(0, 0, it.get_width(), it.get_height());
  - platform: ssd1322_spi
    model: SSD1322 256x64
    cs_pin: GPIO23
    dc_pin: GPIO23
    reset_pin: GPIO23
    lambda: |-
      it.rectangle(0, 0, it.get_width(), it.get_height());
  - platform: ssd1325_spi
    model: SSD1325 128x64
    cs_pin: GPIO23
    dc_pin: GPIO23
    reset_pin: GPIO23
    lambda: |-
      it.rectangle(0, 0, it.get_width(), it.get_height());
  - platform: ssd1327_i2c
    model: SSD1327 128X128
    reset_pin: GPIO23
    address: 0x3D
    id: display1327
    brightness: 60%
    pages:
      - id: page13271
        lambda: |-
          it.rectangle(0, 0, it.get_width(), it.get_height());
      - id: page13272
        lambda: |-
          // Nothing
    i2c_id: i2c_bus
  - platform: ssd1327_spi
    model: SSD1327 128x128
    cs_pin: GPIO23
    dc_pin: GPIO23
    reset_pin: GPIO23
    lambda: |-
      it.rectangle(0, 0, it.get_width(), it.get_height());
  - platform: ssd1331_spi
    cs_pin: GPIO23
    dc_pin: GPIO23
    reset_pin: GPIO23
    lambda: |-
      it.rectangle(0, 0, it.get_width(), it.get_height());
  - platform: ssd1351_spi
    model: SSD1351 128x128
    cs_pin: GPIO23
    dc_pin: GPIO23
    reset_pin: GPIO23
    lambda: |-
      it.rectangle(0, 0, it.get_width(), it.get_height());
  - platform: st7789v
    model: TTGO TDisplay 135x240
    cs_pin: GPIO5
    dc_pin: GPIO16
    reset_pin: GPIO23
    backlight_pin: GPIO4
    lambda: |-
      it.rectangle(0, 0, it.get_width(), it.get_height());
  - platform: st7920
    width: 128
    height: 64
    cs_pin:
      number: GPIO23
      inverted: true
    lambda: |-
      it.rectangle(0, 0, it.get_width(), it.get_height());
  - platform: st7735
    model: INITR_BLACKTAB
    cs_pin: GPIO5
    dc_pin: GPIO16
    reset_pin: GPIO23
    rotation: 0
    device_width: 128
    device_height: 160
    col_start: 0
    row_start: 0
    lambda: |-
      it.rectangle(0, 0, it.get_width(), it.get_height());
  - platform: ili9xxx
    model: TFT 2.4
    cs_pin: GPIO5
    dc_pin: GPIO4
    reset_pin: GPIO22
    lambda: |-
      it.rectangle(0, 0, it.get_width(), it.get_height());
  - platform: ili9xxx
    model: TFT 2.4
    cs_pin: GPIO5
    dc_pin: GPIO4
    reset_pin: GPIO22
    auto_clear_enabled: false
    rotation: 90
    lambda: |-
      if (!id(glob_bool_processed)) {
        it.fill(Color::WHITE);
        id(glob_bool_processed) = true;
      }
  - platform: pvvx_mithermometer
    ble_client_id: ble_foo
    time_id: sntp_time
    disconnect_delay: 3s
    update_interval: 10min
    validity_period: 20min
    lambda: |-
      it.print_bignum(188.8);
      it.print_unit(pvvx_mithermometer::UNIT_DEG_E);
      it.print_smallnum(88);
      it.print_percent(true);
      it.print_happy(true);
      it.print_sad(true);
      it.print_bracket(true);
      it.print_battery(true);
  - platform: tm1621
    id: tm1621_display
    cs_pin: GPIO17
    data_pin: GPIO5
    read_pin: GPIO23
    write_pin: GPIO18
    lambda: |-
      it.printf(0, "%.1f", id(dht_temperature).state);
      it.display_celsius(true);
      it.printf(1, "%.1f", id(dht_humidity).state);
      it.display_humidity(true);

tm1651:
  id: tm1651_battery
  clk_pin: GPIO23
  dio_pin: GPIO23

remote_receiver:
  pin: GPIO32
  dump: all

status_led:
  pin: GPIO2

pn532_spi:
  id: pn532_bs
  cs_pin: GPIO23
  update_interval: 1s
  on_tag:
    - lambda: |-
        ESP_LOGD("main", "Found tag %s", x.c_str());
    - mqtt.publish:
        topic: the/topic
        payload: !lambda "return x;"
  on_tag_removed:
    - lambda: |-
        ESP_LOGD("main", "Removed tag %s", x.c_str());
    - mqtt.publish:
        topic: the/topic
        payload: !lambda "return x;"

pn532_i2c:
  i2c_id: i2c_bus

rdm6300:
  uart_id: uart_0

rc522_spi:
  cs_pin: GPIO23
  update_interval: 1s
  on_tag:
    - lambda: |-
        ESP_LOGD("main", "Found tag %s", x.c_str());

rc522_i2c:
  - update_interval: 1s
    on_tag:
      - lambda: |-
          ESP_LOGD("main", "Found tag %s", x.c_str());
    i2c_id: i2c_bus

  - update_interval: 1s
    on_tag:
      - lambda: |-
          ESP_LOGD("main", "Found tag %s", x.c_str());
    i2c_id: i2c_bus

mcp4728:
  - id: mcp4728_dac
    store_in_eeprom: false
    address: 0x60
    i2c_id: i2c_bus

gps:
  uart_id: uart_0

time:
  - platform: sntp
    id: sntp_time
    servers:
      - 0.pool.ntp.org
      - 1.pool.ntp.org
      - 192.168.178.1
    on_time:
      cron: "/30 0-30,30/5 * ? JAN-DEC MON,SAT-SUN,TUE-FRI"
      then:
        - lambda: 'ESP_LOGD("main", "time");'
  - platform: gps
    on_time_sync:
      then:
        ds1307.write_time:
          id: ds1307_time
  - platform: ds1307
    id: ds1307_time
    update_interval: never
    on_time:
      seconds: 0
      then: ds1307.read_time
    i2c_id: i2c_bus

cover:
  - platform: template
    name: Template Cover
    id: template_cover
    lambda: |-
      if (id(binary_sensor1).state) {
        return COVER_OPEN;
      } else {
        return {};
      }
    optimistic: true
    open_action:
      - cover.template.publish:
          id: template_cover
          state: CLOSED
    assumed_state: false
    has_position: true
    position_state_topic: position/state/topic
    position_command_topic: position/command/topic
    tilt_lambda: !lambda "return 0.5;"
    tilt_state_topic: tilt/state/topic
    tilt_command_topic: tilt/command/topic
    on_open:
      then:
        - lambda: 'ESP_LOGD("cover", "open");'
    on_closed:
      then:
        - lambda: 'ESP_LOGD("cover", "closed");'
  - platform: am43
    name: Test AM43
    id: am43_test
    ble_client_id: ble_foo
    icon: mdi:blinds
  - platform: feedback
    name: Feedback Cover
    id: gate
    device_class: gate

    infer_endstop_from_movement: false
    has_built_in_endstop: false
    max_duration: 30s
    direction_change_wait_time: 300ms
    acceleration_wait_time: 150ms
    obstacle_rollback: 10%

    open_duration: 22.1s
    open_endstop: open_endstop_sensor
    open_sensor: open_sensor
    open_obstacle_sensor: open_obstacle_sensor

    close_duration: 22.4s
    close_endstop: close_endstop_sensor
    close_sensor: close_sensor
    close_obstacle_sensor: close_obstacle_sensor

    open_action:
      - logger.log: Open Action

    close_action:
      - logger.log: Close Action

    stop_action:
      - logger.log: Stop Action

debug:

tca9548a:
  - address: 0x70
    id: multiplex0
    channels:
      - bus_id: multiplex0_chan0
        channel: 0
    i2c_id: i2c_bus
  - address: 0x71
    id: multiplex1
    i2c_id: multiplex0_chan0

pcf8574:
  - id: pcf8574_hub
    address: 0x21
    pcf8575: false
    i2c_id: i2c_bus

pca9554:
  - id: pca9554_hub
    address: 0x3F
    i2c_id: i2c_bus

pca6416a:
  - id: pca6416a_hub
    address: 0x21
    i2c_id: i2c_bus

mcp23017:
  - id: mcp23017_hub
    open_drain_interrupt: true
    i2c_id: i2c_bus

mcp23008:
  - id: mcp23008_hub
    address: 0x22
    open_drain_interrupt: true
    i2c_id: i2c_bus

mcp23016:
  - id: mcp23016_hub
    address: 0x23
    i2c_id: i2c_bus

stepper:
  - platform: a4988
    id: my_stepper
    step_pin: GPIO23
    dir_pin: GPIO25
    sleep_pin: GPIO25
    max_speed: 250 steps/s
    acceleration: 100 steps/s^2
    deceleration: 200 steps/s^2

globals:
  - id: glob_int
    type: int
    restore_value: true
    initial_value: "0"
  - id: glob_float
    type: float
    restore_value: true
    initial_value: "0.0f"
  - id: glob_bool
    type: bool
    restore_value: false
    initial_value: "true"
  - id: glob_string
    type: std::string
    restore_value: false
    # initial_value: ""
  - id: glob_bool_processed
    type: bool
    restore_value: false
    initial_value: "false"

text_sensor:
  - platform: ble_client
    ble_client_id: ble_foo
    name: Sensor Location
    service_uuid: "180d"
    characteristic_uuid: "2a38"
    descriptor_uuid: "2902"
    notify: true
    update_interval: never
    on_notify:
      then:
        - lambda: |-
            ESP_LOGD("green_btn", "Location changed: %s", x.c_str());
  - platform: mqtt_subscribe
    name: MQTT Subscribe Text
    topic: "the/topic"
    qos: 2
    on_value:
      - text_sensor.template.publish:
          id: ${textname}_text
          state: Hello World
      - text_sensor.template.publish:
          id: ${textname}_text
          state: |-
            return "Hello World2";
      - globals.set:
          id: glob_int
          value: "0"
      - canbus.send:
          canbus_id: mcp2515_can
          can_id: 23
          data: [0x10, 0x20, 0x30]
      - canbus.send:
          canbus_id: esp32_internal_can
          can_id: 23
          data: [0x10, 0x20, 0x30]
      - canbus.send:
          canbus_id: mcp2515_can
          can_id: 24
          remote_transmission_request: true
          data: []
      - canbus.send:
          canbus_id: esp32_internal_can
          can_id: 24
          remote_transmission_request: true
          data: []
  - platform: template
    name: Template Text Sensor
    id: ${textname}_text
  - platform: wifi_info
    scan_results:
      name: Scan Results
    ip_address:
      name: IP Address
    ssid:
      name: SSID
    bssid:
      name: BSSID
    mac_address:
      name: Mac Address
    dns_address:
      name: DNS ADdress
  - platform: version
    name: ESPHome Version No Timestamp
    hide_timestamp: true
  - platform: teleinfo
    tag_name: OPTARIF
    name: optarif
    teleinfo_id: myteleinfo

sn74hc595:
  - id: sn74hc595_hub
    data_pin: GPIO21
    clock_pin: GPIO23
    latch_pin: GPIO22
    oe_pin: GPIO32
    sr_count: 2

rtttl:
  output: gpio_19

canbus:
  - platform: mcp2515
    id: mcp2515_can
    cs_pin: GPIO17
    can_id: 4
    bit_rate: 50kbps
    on_frame:
      - can_id: 500
        then:
          - lambda: |-
              std::string b(x.begin(), x.end());
              ESP_LOGD("canid 500", "%s", b.c_str());
      - can_id: 23
        then:
          - if:
              condition:
                lambda: "return x[0] == 0x11;"
              then:
                light.toggle: ${roomname}_lights
      - can_id: 0b00000000000000000000001000000
        can_id_mask: 0b11111000000000011111111000000
        use_extended_id: true
        then:
          - lambda: |-
              auto pdo_id = can_id >> 14;
              switch (pdo_id)
              {
                case 117:
                  ESP_LOGD("canbus", "exhaust_fan_duty");
                  break;
                case 118:
                  ESP_LOGD("canbus", "supply_fan_duty");
                  break;
                case 119:
                  ESP_LOGD("canbus", "supply_fan_flow");
                  break;
                // to be continued...
              }
  - platform: esp32_can
    id: esp32_internal_can
    rx_pin: GPIO04
    tx_pin: GPIO05
    can_id: 4
    bit_rate: 50kbps
    on_frame:
      - can_id: 500
        then:
          - lambda: |-
              std::string b(x.begin(), x.end());
              ESP_LOGD("canid 500", "%s", b.c_str() );
      - can_id: 23
        then:
          - if:
              condition:
                lambda: "return x[0] == 0x11;"
              then:
                light.toggle: ${roomname}_lights
      - can_id: 0b00000000000000000000001000000
        can_id_mask: 0b11111000000000011111111000000
        use_extended_id: true
        then:
          - lambda: |-
              auto pdo_id = can_id >> 14;
              switch (pdo_id)
              {
                case 117:
                  ESP_LOGD("canbus", "exhaust_fan_duty");
                  break;
                case 118:
                  ESP_LOGD("canbus", "supply_fan_duty");
                  break;
                case 119:
                  ESP_LOGD("canbus", "supply_fan_flow");
                  break;
                // to be continued...
              }

teleinfo:
  id: myteleinfo
  uart_id: uart_0
  update_interval: 60s
  historical_mode: true

number:
  - platform: template
    id: test_number
    state_topic: livingroom/custom_state_topic
    command_topic: livingroom/custom_command_topic
    min_value: 0
    step: 1
    max_value: 10
    optimistic: true

select:
  - platform: template
    id: test_select
    state_topic: livingroom/custom_state_topic
    command_topic: livingroom/custom_command_topic
    options:
      - one
      - two
    optimistic: true
  - platform: copy
    source_id: test_select
    name: Test Select Copy

qr_code:
  - id: homepage_qr
    value: https://esphome.io/index.html

lock:
  - platform: template
    id: test_lock1
    name: Template Switch
    lambda: |-
      if (id(binary_sensor1).state) {
        return LOCK_STATE_LOCKED;
      }else{
        return LOCK_STATE_UNLOCKED;
      }
    optimistic: true
    assumed_state: false
    on_unlock:
      - lock.template.publish:
          id: test_lock1
          state: !lambda "return LOCK_STATE_UNLOCKED;"
    on_lock:
      - lock.template.publish:
          id: test_lock1
          state: !lambda "return LOCK_STATE_LOCKED;"
  - platform: output
    name: Generic Output Lock
    id: test_lock2
    output: pca_6
  - platform: copy
    source_id: test_lock2
    name: Generic Output Lock Copy

button:
  - platform: template
    name: Start calibration
    on_press:
      - scd4x.perform_forced_calibration:
          value: 419
          id: scd40
      - scd4x.factory_reset:
          id: scd40
  - platform: template
    name: Midea Display Toggle
    on_press:
      midea_ac.display_toggle:
  - platform: template
    name: Midea Swing Step
    on_press:
      midea_ac.swing_step:
  - platform: template
    name: Midea Power On
    on_press:
      midea_ac.power_on:
  - platform: template
    name: Midea Power Off
    on_press:
      midea_ac.power_off:
  - platform: template
    name: Midea Power Inverse
    on_press:
      midea_ac.power_toggle:

ld2410:
  id: my_ld2410
  uart_id: ld2410_uart
  timeout: 150s
  max_move_distance: 6m
  max_still_distance: 0.75m
  g0_move_threshold: 10
  g0_still_threshold: 20
  g2_move_threshold: 20
  g2_still_threshold: 21
  g8_move_threshold: 80
  g8_still_threshold: 81

lcd_menu:
  display_id: my_lcd_gpio
  mark_back: 0x5e
  mark_selected: 0x3e
  mark_editing: 0x2a
  mark_submenu: 0x7e
  active: false
  mode: rotary
  on_enter:
    then:
      lambda: 'ESP_LOGI("lcd_menu", "root enter");'
  on_leave:
    then:
      lambda: 'ESP_LOGI("lcd_menu", "root leave");'
  items:
    - type: back
      text: Back
    - type: label
    - type: menu
      text: Submenu 1
      items:
        - type: back
          text: Back
        - type: menu
          text: Submenu 21
          items:
            - type: back
              text: Back
            - type: command
              text: Show Main
              on_value:
                then:
                  - display_menu.show_main:
    - type: select
      text: Enum Item
      immediate_edit: true
      select: test_select
      on_enter:
        then:
          lambda: 'ESP_LOGI("lcd_menu", "select enter: %s, %s", it->get_text().c_str(), it->get_value_text().c_str());'
      on_leave:
        then:
          lambda: 'ESP_LOGI("lcd_menu", "select leave: %s, %s", it->get_text().c_str(), it->get_value_text().c_str());'
      on_value:
        then:
          lambda: 'ESP_LOGI("lcd_menu", "select value: %s, %s", it->get_text().c_str(), it->get_value_text().c_str());'
    - type: number
      text: Number
      number: test_number
      on_enter:
        then:
          lambda: 'ESP_LOGI("lcd_menu", "number enter: %s, %s", it->get_text().c_str(), it->get_value_text().c_str());'
      on_leave:
        then:
          lambda: 'ESP_LOGI("lcd_menu", "number leave: %s, %s", it->get_text().c_str(), it->get_value_text().c_str());'
      on_value:
        then:
          lambda: 'ESP_LOGI("lcd_menu", "number value: %s, %s", it->get_text().c_str(), it->get_value_text().c_str());'
    - type: command
      text: Hide
      on_value:
        then:
          - display_menu.hide:
    - type: switch
      text: Switch
      switch: my_switch
      on_text: Bright
      off_text: Dark
      immediate_edit: false
      on_value:
        then:
          lambda: 'ESP_LOGI("lcd_menu", "switch value: %s", it->get_value_text().c_str());'
    - type: custom
      text: !lambda 'return "Custom";'
      value_lambda: 'return "Val";'
      on_next:
        then:
          lambda: 'ESP_LOGI("lcd_menu", "custom next: %s", it->get_text().c_str());'
      on_prev:
        then:
          lambda: 'ESP_LOGI("lcd_menu", "custom prev: %s", it->get_text().c_str());'

<<<<<<< HEAD
wk2132:
  - id: wk2132_0
    address: 0x70
    i2c_id: i2c_bus
    uart:
      - uart_id: uart_id_wk2132_0_0
        channel: 0
        baud_rate: 115200
        stop_bits: 1
        parity: none
      - uart_id: uart_id_wk2132_0_1
        channel: 1
        baud_rate: 19200

sc16is75x:
  - id: sc16is75x_0
    model: sc16is750
    address: 0x4D
    i2c_id: i2c_bus
    uart:
      - uart_id: sc16is75x_0_0
        channel: 0
        baud_rate: 115200
        stop_bits: 1
        data_bits: 8
        parity: none
  - id: sc16is75x_1
    model: sc16is752
    address: 0x4C
    i2c_id: i2c_bus
    uart:
      - uart_id: uart_id_sc16is75x_1_0
        baud_rate: 9600
        data_bits: 7
        parity: even
        channel: 0
      - uart_id: uart_id_sc16is75x_1_1
        baud_rate: 19200
        data_bits: 6
        parity: odd
        channel: 1
  - id: sc16is75x_2
    model: sc16is752
    i2c_id: i2c_bus
  - id: sc16is75x_3
    model: sc16is750
    i2c_id: i2c_bus
=======
alarm_control_panel:
  - platform: template
    id: alarmcontrolpanel1
    name: Alarm Panel
    codes:
      - "1234"
    requires_code_to_arm: true
    arming_home_time: 1s
    arming_away_time: 15s
    pending_time: 15s
    trigger_time: 30s
    binary_sensors:
      - binary_sensor1
    on_state:
      then:
        - lambda: !lambda |-
            ESP_LOGD("TEST", "State change %s", alarm_control_panel_state_to_string(id(alarmcontrolpanel1)->get_state()));
>>>>>>> cf98c497
<|MERGE_RESOLUTION|>--- conflicted
+++ resolved
@@ -3402,7 +3402,6 @@
         then:
           lambda: 'ESP_LOGI("lcd_menu", "custom prev: %s", it->get_text().c_str());'
 
-<<<<<<< HEAD
 wk2132:
   - id: wk2132_0
     address: 0x70
@@ -3450,7 +3449,7 @@
   - id: sc16is75x_3
     model: sc16is750
     i2c_id: i2c_bus
-=======
+    
 alarm_control_panel:
   - platform: template
     id: alarmcontrolpanel1
@@ -3468,4 +3467,3 @@
       then:
         - lambda: !lambda |-
             ESP_LOGD("TEST", "State change %s", alarm_control_panel_state_to_string(id(alarmcontrolpanel1)->get_state()));
->>>>>>> cf98c497

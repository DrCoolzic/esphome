sudo: false
language: python

matrix:
  fast_finish: true
  include:
    - python: "2.7"
      env: TARGET=Lint2.7
      install: pip install -e . && pip install flake8==3.6.0 pylint==1.9.4 pillow
      script:
<<<<<<< HEAD
        - flake8 esphomeyaml
        - pylint esphomeyaml
    - python: "3.5.3"
      env: TARGET=Lint3.5
      install: pip install -U https://github.com/platformio/platformio-core/archive/develop.zip && pip install -e . && pip install flake8==3.6.0 pylint==2.2.2 pillow
      script:
        - flake8 esphomeyaml
        - pylint esphomeyaml
    - python: "2.7"
      env: TARGET=Test2.7
      install: pip install -e . && pip install flake8==3.6.0 pylint==1.9.4 pillow
      script:
        - esphomeyaml tests/test1.yaml compile
        - esphomeyaml tests/test2.yaml compile
    - python: "3.5.3"
      env: TARGET=Test3.5
      install: pip install -U https://github.com/platformio/platformio-core/archive/develop.zip && pip install -e . && pip install flake8==3.6.0 pylint==2.2.2 pillow
=======
        - flake8 esphome
        - pylint esphome
    - python: "3.5.3"
      env: TARGET=Lint3.5
      install: pip install -U https://github.com/platformio/platformio-core/archive/develop.zip && pip install -e . && pip install flake8==3.6.0 pylint==2.2.2 pillow
>>>>>>> fc8f270a
      script:
        - flake8 esphome
        - pylint esphome
    - python: "2.7"
      env: TARGET=Test2.7
      install: pip install -e . && pip install flake8==3.6.0 pylint==1.9.4 pillow
      script:
        - esphome tests/test1.yaml compile
        - esphome tests/test2.yaml compile
        - esphome tests/test3.yaml compile
    #- python: "3.5.3"
    #  env: TARGET=Test3.5
    #  install: pip install -U https://github.com/platformio/platformio-core/archive/develop.zip && pip install -e . && pip install flake8==3.6.0 pylint==2.2.2 pillow
    #  script:
    #    - esphome tests/test1.yaml compile
    #    - esphome tests/test2.yaml compile<|MERGE_RESOLUTION|>--- conflicted
+++ resolved
@@ -8,31 +8,11 @@
       env: TARGET=Lint2.7
       install: pip install -e . && pip install flake8==3.6.0 pylint==1.9.4 pillow
       script:
-<<<<<<< HEAD
-        - flake8 esphomeyaml
-        - pylint esphomeyaml
-    - python: "3.5.3"
-      env: TARGET=Lint3.5
-      install: pip install -U https://github.com/platformio/platformio-core/archive/develop.zip && pip install -e . && pip install flake8==3.6.0 pylint==2.2.2 pillow
-      script:
-        - flake8 esphomeyaml
-        - pylint esphomeyaml
-    - python: "2.7"
-      env: TARGET=Test2.7
-      install: pip install -e . && pip install flake8==3.6.0 pylint==1.9.4 pillow
-      script:
-        - esphomeyaml tests/test1.yaml compile
-        - esphomeyaml tests/test2.yaml compile
-    - python: "3.5.3"
-      env: TARGET=Test3.5
-      install: pip install -U https://github.com/platformio/platformio-core/archive/develop.zip && pip install -e . && pip install flake8==3.6.0 pylint==2.2.2 pillow
-=======
         - flake8 esphome
         - pylint esphome
     - python: "3.5.3"
       env: TARGET=Lint3.5
       install: pip install -U https://github.com/platformio/platformio-core/archive/develop.zip && pip install -e . && pip install flake8==3.6.0 pylint==2.2.2 pillow
->>>>>>> fc8f270a
       script:
         - flake8 esphome
         - pylint esphome

--- conflicted
+++ resolved
@@ -339,11 +339,7 @@
         from esphome import wizard
 
         kwargs = {k: u''.join(decode_text(x) for x in v) for k, v in self.request.arguments.items()}
-<<<<<<< HEAD
-        destination = os.path.join(CONFIG_DIR, kwargs['name'] + u'.yaml')
-=======
         destination = settings.rel_path(kwargs['name'] + u'.yaml')
->>>>>>> 3ddf5a4e
         wizard.wizard_write(path=destination, **kwargs)
         self.redirect('./?begin=True')
 

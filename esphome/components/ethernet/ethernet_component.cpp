#include "ethernet_component.h"
#include "esphome/core/log.h"
#include "esphome/core/util.h"
#include "esphome/core/application.h"

#ifdef ARDUINO_ARCH_ESP32

#include <eth_phy/phy_lan8720.h>
#include <eth_phy/phy_tlk110.h>
#include <lwip/dns.h>

/// Macro for IDF version comparison
#ifndef ESP_IDF_VERSION_VAL
#define ESP_IDF_VERSION_VAL(major, minor, patch) (((major) << 16) | ((minor) << 8) | (patch))
#endif

// Defined in WiFiGeneric.cpp, sets global initialized flag, starts network event task queue and calls
// tcpip_adapter_init()
extern void tcpipInit();

namespace esphome {
namespace ethernet {

static const char *const TAG = "ethernet";

EthernetComponent *global_eth_component;

#define ESPHL_ERROR_CHECK(err, message) \
  if (err != ESP_OK) { \
    ESP_LOGE(TAG, message ": (%d) %s", err, esp_err_to_name(err)); \
    this->mark_failed(); \
    return; \
  }

EthernetComponent::EthernetComponent() { global_eth_component = this; }
void EthernetComponent::setup() {
  ESP_LOGCONFIG(TAG, "Setting up Ethernet...");

  auto f = std::bind(&EthernetComponent::on_wifi_event_, this, std::placeholders::_1, std::placeholders::_2);
  WiFi.onEvent(f);

  if (this->power_pin_ != nullptr) {
    this->power_pin_->setup();
  }

  switch (this->type_) {
    case ETHERNET_TYPE_LAN8720: {
      memcpy(&this->eth_config, &phy_lan8720_default_ethernet_config, sizeof(eth_config_t));
      break;
    }
    case ETHERNET_TYPE_TLK110: {
      memcpy(&this->eth_config, &phy_tlk110_default_ethernet_config, sizeof(eth_config_t));
      break;
    }
    default: {
      this->mark_failed();
      return;
    }
  }

  this->eth_config.phy_addr = static_cast<eth_phy_base_t>(this->phy_addr_);
  this->eth_config.clock_mode = this->clk_mode_;
  this->eth_config.gpio_config = EthernetComponent::eth_phy_config_gpio_;
  this->eth_config.tcpip_input = tcpip_adapter_eth_input;

  if (this->power_pin_ != nullptr) {
    this->orig_power_enable_fun_ = this->eth_config.phy_power_enable;
    this->eth_config.phy_power_enable = EthernetComponent::eth_phy_power_enable_;
  }

  tcpipInit();

  esp_err_t err;
  err = esp_eth_init(&this->eth_config);
  ESPHL_ERROR_CHECK(err, "ETH init error");
  err = esp_eth_enable();
  ESPHL_ERROR_CHECK(err, "ETH enable error");

#ifdef USE_MDNS
  network_setup_mdns();
#endif
}
void EthernetComponent::loop() {
  const uint32_t now = millis();

  switch (this->state_) {
    case EthernetComponentState::STOPPED:
      if (this->started_) {
        ESP_LOGI(TAG, "Starting ethernet connection");
        this->state_ = EthernetComponentState::CONNECTING;
        this->start_connect_();
      }
      break;
    case EthernetComponentState::CONNECTING:
      if (!this->started_) {
        ESP_LOGI(TAG, "Stopped ethernet connection");
        this->state_ = EthernetComponentState::STOPPED;
      } else if (this->connected_) {
        // connection established
        ESP_LOGI(TAG, "Connected via Ethernet!");
        this->state_ = EthernetComponentState::CONNECTED;

        this->dump_connect_params_();
        this->status_clear_warning();
<<<<<<< HEAD

        network_tick_mdns();
=======
>>>>>>> 5edebaf4
      } else if (now - this->connect_begin_ > 15000) {
        ESP_LOGW(TAG, "Connecting via ethernet failed! Re-connecting...");
        this->start_connect_();
      }
      break;
    case EthernetComponentState::CONNECTED:
      if (!this->started_) {
        ESP_LOGI(TAG, "Stopped ethernet connection");
        this->state_ = EthernetComponentState::STOPPED;
      } else if (!this->connected_) {
        ESP_LOGW(TAG, "Connection via Ethernet lost! Re-connecting...");
        this->state_ = EthernetComponentState::CONNECTING;
        this->start_connect_();
      }
      break;
  }
<<<<<<< HEAD
=======

  network_tick_mdns();
>>>>>>> 5edebaf4
}
void EthernetComponent::dump_config() {
  ESP_LOGCONFIG(TAG, "Ethernet:");
  this->dump_connect_params_();
  LOG_PIN("  Power Pin: ", this->power_pin_);
  ESP_LOGCONFIG(TAG, "  MDC Pin: %u", this->mdc_pin_);
  ESP_LOGCONFIG(TAG, "  MDIO Pin: %u", this->mdio_pin_);
  ESP_LOGCONFIG(TAG, "  Type: %s", this->type_ == ETHERNET_TYPE_LAN8720 ? "LAN8720" : "TLK110");
}
float EthernetComponent::get_setup_priority() const { return setup_priority::WIFI; }
bool EthernetComponent::can_proceed() { return this->is_connected(); }
IPAddress EthernetComponent::get_ip_address() {
  tcpip_adapter_ip_info_t ip;
  tcpip_adapter_get_ip_info(TCPIP_ADAPTER_IF_ETH, &ip);
  return IPAddress(ip.ip.addr);
}

void EthernetComponent::on_wifi_event_(system_event_id_t event, system_event_info_t info) {
  const char *event_name;

  switch (event) {
    case SYSTEM_EVENT_ETH_START:
      event_name = "ETH started";
      this->started_ = true;
      break;
    case SYSTEM_EVENT_ETH_STOP:
      event_name = "ETH stopped";
      this->started_ = false;
      this->connected_ = false;
      break;
    case SYSTEM_EVENT_ETH_CONNECTED:
      event_name = "ETH connected";
      break;
    case SYSTEM_EVENT_ETH_DISCONNECTED:
      event_name = "ETH disconnected";
      this->connected_ = false;
      break;
    case SYSTEM_EVENT_ETH_GOT_IP:
      event_name = "ETH Got IP";
      this->connected_ = true;
      break;
    default:
      return;
  }

  ESP_LOGV(TAG, "[Ethernet event] %s (num=%d)", event_name, event);
}

void EthernetComponent::start_connect_() {
  this->connect_begin_ = millis();
  this->status_set_warning();

  esp_err_t err;
  err = tcpip_adapter_set_hostname(TCPIP_ADAPTER_IF_ETH, App.get_name().c_str());
  ESPHL_ERROR_CHECK(err, "ETH set hostname error");

  tcpip_adapter_ip_info_t info;
  if (this->manual_ip_.has_value()) {
    info.ip.addr = static_cast<uint32_t>(this->manual_ip_->static_ip);
    info.gw.addr = static_cast<uint32_t>(this->manual_ip_->gateway);
    info.netmask.addr = static_cast<uint32_t>(this->manual_ip_->subnet);
  } else {
    info.ip.addr = 0;
    info.gw.addr = 0;
    info.netmask.addr = 0;
  }

  err = tcpip_adapter_dhcpc_stop(TCPIP_ADAPTER_IF_ETH);
  ESPHL_ERROR_CHECK(err, "DHCPC stop error");
  err = tcpip_adapter_set_ip_info(TCPIP_ADAPTER_IF_ETH, &info);
  ESPHL_ERROR_CHECK(err, "DHCPC set IP info error");

  if (this->manual_ip_.has_value()) {
    if (uint32_t(this->manual_ip_->dns1) != 0) {
      ip_addr_t d;
      d.type = IPADDR_TYPE_V4;
      d.u_addr.ip4.addr = static_cast<uint32_t>(this->manual_ip_->dns1);
      dns_setserver(0, &d);
    }
    if (uint32_t(this->manual_ip_->dns1) != 0) {
      ip_addr_t d;
      d.type = IPADDR_TYPE_V4;
      d.u_addr.ip4.addr = static_cast<uint32_t>(this->manual_ip_->dns2);
      dns_setserver(1, &d);
    }
  } else {
    err = tcpip_adapter_dhcpc_start(TCPIP_ADAPTER_IF_ETH);
    if (err != ESP_ERR_TCPIP_ADAPTER_DHCP_ALREADY_STARTED) {
      ESPHL_ERROR_CHECK(err, "DHCPC start error");
    }
  }

  this->connect_begin_ = millis();
  this->status_set_warning();
}
void EthernetComponent::eth_phy_config_gpio_() {
  phy_rmii_configure_data_interface_pins();
  phy_rmii_smi_configure_pins(global_eth_component->mdc_pin_, global_eth_component->mdio_pin_);
}
void EthernetComponent::eth_phy_power_enable_(bool enable) {
  global_eth_component->power_pin_->digital_write(enable);
  // power up takes some time, datasheet says max 300µs
  delay(1);
  global_eth_component->orig_power_enable_fun_(enable);
}
bool EthernetComponent::is_connected() { return this->state_ == EthernetComponentState::CONNECTED; }
void EthernetComponent::dump_connect_params_() {
  tcpip_adapter_ip_info_t ip;
  tcpip_adapter_get_ip_info(TCPIP_ADAPTER_IF_ETH, &ip);
  ESP_LOGCONFIG(TAG, "  IP Address: %s", IPAddress(ip.ip.addr).toString().c_str());
  ESP_LOGCONFIG(TAG, "  Hostname: '%s'", App.get_name().c_str());
  ESP_LOGCONFIG(TAG, "  Subnet: %s", IPAddress(ip.netmask.addr).toString().c_str());
  ESP_LOGCONFIG(TAG, "  Gateway: %s", IPAddress(ip.gw.addr).toString().c_str());

#if ESP_IDF_VERSION >= ESP_IDF_VERSION_VAL(3, 3, 4)
  const ip_addr_t *dns_ip1 = dns_getserver(0);
  const ip_addr_t *dns_ip2 = dns_getserver(1);
#else
  ip_addr_t tmp_ip1 = dns_getserver(0);
  const ip_addr_t *dns_ip1 = &tmp_ip1;
  ip_addr_t tmp_ip2 = dns_getserver(1);
  const ip_addr_t *dns_ip2 = &tmp_ip2;
#endif
  ESP_LOGCONFIG(TAG, "  DNS1: %s", IPAddress(dns_ip1->u_addr.ip4.addr).toString().c_str());
  ESP_LOGCONFIG(TAG, "  DNS2: %s", IPAddress(dns_ip2->u_addr.ip4.addr).toString().c_str());
  uint8_t mac[6];
  esp_eth_get_mac(mac);
  ESP_LOGCONFIG(TAG, "  MAC Address: %02X:%02X:%02X:%02X:%02X:%02X", mac[0], mac[1], mac[2], mac[3], mac[4], mac[5]);
  ESP_LOGCONFIG(TAG, "  Is Full Duplex: %s", YESNO(this->eth_config.phy_get_duplex_mode()));
  ESP_LOGCONFIG(TAG, "  Link Up: %s", YESNO(this->eth_config.phy_check_link()));
  ESP_LOGCONFIG(TAG, "  Link Speed: %u", this->eth_config.phy_get_speed_mode() ? 100 : 10);
}
void EthernetComponent::set_phy_addr(uint8_t phy_addr) { this->phy_addr_ = phy_addr; }
void EthernetComponent::set_power_pin(GPIOPin *power_pin) { this->power_pin_ = power_pin; }
void EthernetComponent::set_mdc_pin(uint8_t mdc_pin) { this->mdc_pin_ = mdc_pin; }
void EthernetComponent::set_mdio_pin(uint8_t mdio_pin) { this->mdio_pin_ = mdio_pin; }
void EthernetComponent::set_type(EthernetType type) { this->type_ = type; }
void EthernetComponent::set_clk_mode(eth_clock_mode_t clk_mode) { this->clk_mode_ = clk_mode; }
void EthernetComponent::set_manual_ip(ManualIP manual_ip) { this->manual_ip_ = manual_ip; }
std::string EthernetComponent::get_use_address() const {
  if (this->use_address_.empty()) {
    return App.get_name() + ".local";
  }
  return this->use_address_;
}
void EthernetComponent::set_use_address(const std::string &use_address) { this->use_address_ = use_address; }

}  // namespace ethernet
}  // namespace esphome

#endif<|MERGE_RESOLUTION|>--- conflicted
+++ resolved
@@ -102,11 +102,6 @@
 
         this->dump_connect_params_();
         this->status_clear_warning();
-<<<<<<< HEAD
-
-        network_tick_mdns();
-=======
->>>>>>> 5edebaf4
       } else if (now - this->connect_begin_ > 15000) {
         ESP_LOGW(TAG, "Connecting via ethernet failed! Re-connecting...");
         this->start_connect_();
@@ -123,11 +118,8 @@
       }
       break;
   }
-<<<<<<< HEAD
-=======
 
   network_tick_mdns();
->>>>>>> 5edebaf4
 }
 void EthernetComponent::dump_config() {
   ESP_LOGCONFIG(TAG, "Ethernet:");

--- conflicted
+++ resolved
@@ -32,8 +32,6 @@
   explicit StopAction(Cover *cover) : cover_(cover) {}
 
   void play(Ts... x) override { this->cover_->make_call().set_command_stop().perform(); }
-<<<<<<< HEAD
-=======
 
  protected:
   Cover *cover_;
@@ -44,7 +42,6 @@
   explicit ToggleAction(Cover *cover) : cover_(cover) {}
 
   void play(Ts... x) override { this->cover_->make_call().set_command_toggle().perform(); }
->>>>>>> 3dee0578
 
  protected:
   Cover *cover_;

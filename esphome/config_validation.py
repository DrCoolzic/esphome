# coding=utf-8
"""Helpers for config validation using voluptuous."""
from __future__ import print_function

import logging
import os
import re
from contextlib import contextmanager
import uuid as uuid_
from datetime import datetime
from string import ascii_letters, digits

import voluptuous as vol

from esphome import core
from esphome.const import CONF_AVAILABILITY, CONF_COMMAND_TOPIC, CONF_DISCOVERY, CONF_ID, \
    CONF_INTERNAL, CONF_NAME, CONF_PAYLOAD_AVAILABLE, CONF_PAYLOAD_NOT_AVAILABLE, \
    CONF_RETAIN, CONF_SETUP_PRIORITY, CONF_STATE_TOPIC, CONF_TOPIC, \
    CONF_HOUR, CONF_MINUTE, CONF_SECOND, CONF_VALUE, CONF_UPDATE_INTERVAL, CONF_TYPE_ID, CONF_TYPE
from esphome.core import CORE, HexInt, IPAddress, Lambda, TimePeriod, TimePeriodMicroseconds, \
    TimePeriodMilliseconds, TimePeriodSeconds, TimePeriodMinutes
from esphome.helpers import list_starts_with
from esphome.py_compat import integer_types, string_types, text_type, IS_PY2, decode_text
from esphome.voluptuous_schema import _Schema

_LOGGER = logging.getLogger(__name__)

# pylint: disable=invalid-name

Schema = _Schema
All = vol.All
Coerce = vol.Coerce
Range = vol.Range
Invalid = vol.Invalid
MultipleInvalid = vol.MultipleInvalid
Any = vol.Any
Lower = vol.Lower
Upper = vol.Upper
Length = vol.Length
Exclusive = vol.Exclusive
Inclusive = vol.Inclusive
ALLOW_EXTRA = vol.ALLOW_EXTRA
UNDEFINED = vol.UNDEFINED
RequiredFieldInvalid = vol.RequiredFieldInvalid

ALLOWED_NAME_CHARS = u'abcdefghijklmnopqrstuvwxyz0123456789_'

RESERVED_IDS = [
    # C++ keywords http://en.cppreference.com/w/cpp/keyword
    'alignas', 'alignof', 'and', 'and_eq', 'asm', 'auto', 'bitand', 'bitor', 'bool', 'break',
    'case', 'catch', 'char', 'char16_t', 'char32_t', 'class', 'compl', 'concept', 'const',
    'constexpr', 'const_cast', 'continue', 'decltype', 'default', 'delete', 'do', 'double',
    'dynamic_cast', 'else', 'enum', 'explicit', 'export', 'export', 'extern', 'false', 'float',
    'for', 'friend', 'goto', 'if', 'inline', 'int', 'long', 'mutable', 'namespace', 'new',
    'noexcept', 'not', 'not_eq', 'nullptr', 'operator', 'or', 'or_eq', 'private', 'protected',
    'public', 'register', 'reinterpret_cast', 'requires', 'return', 'short', 'signed', 'sizeof',
    'static', 'static_assert', 'static_cast', 'struct', 'switch', 'template', 'this',
    'thread_local', 'throw', 'true', 'try', 'typedef', 'typeid', 'typename', 'union', 'unsigned',
    'using', 'virtual', 'void', 'volatile', 'wchar_t', 'while', 'xor', 'xor_eq',

    'App', 'pinMode', 'delay', 'delayMicroseconds', 'digitalRead', 'digitalWrite', 'INPUT',
    'OUTPUT',
    'uint8_t', 'uint16_t', 'uint32_t', 'uint64_t', 'int8_t', 'int16_t', 'int32_t', 'int64_t',
<<<<<<< HEAD
    'close', 'pause', 'sleep', 'open',
=======
    'close', 'pause', 'sleep', 'open', 'setup', 'loop',
>>>>>>> 823ae7d1
]


class Optional(vol.Optional):
    """Mark a field as optional and optionally define a default for the field.

    When no default is defined, the validated config will not contain the key.
    You can check if the key is defined with 'CONF_<KEY> in config'. Or to access
    the key and return None if it does not exist, call config.get(CONF_<KEY>)

    If a default *is* set, the resulting validated config will always contain the
    default value. You can therefore directly access the value using the
    'config[CONF_<KEY>]' syntax.

    In ESPHome, all configuration defaults should be defined with the Optional class
    during config validation - specifically *not* in the C++ code or the code generation
    phase.
    """

    def __init__(self, key, default=UNDEFINED):
        super(Optional, self).__init__(key, default=default)


class Required(vol.Required):
    """Define a field to be required to be set. The validated configuration is guaranteed
    to contain this key.

    All required values should be acceessed with the `config[CONF_<KEY>]` syntax in code
    - *not* the `config.get(CONF_<KEY>)` syntax.
    """

    def __init__(self, key):
        super(Required, self).__init__(key)


def check_not_templatable(value):
    if isinstance(value, Lambda):
        raise Invalid("This option is not templatable!")


def alphanumeric(value):
    if value is None:
        raise Invalid("string value is None")
    value = text_type(value)
    if not value.isalnum():
        raise Invalid("string value is not alphanumeric")
    return value


def valid_name(value):
    value = string_strict(value)
    for c in value:
        if c not in ALLOWED_NAME_CHARS:
            raise Invalid(u"'{}' is an invalid character for names. Valid characters are: {}"
                          u" (lowercase, no spaces)".format(c, ALLOWED_NAME_CHARS))
    return value


def string(value):
    """Validate that a configuration value is a string. If not, automatically converts to a string.

    Note that this can be lossy, for example the input value 60.00 (float) will be turned into
    "60.0" (string). For values where this could be a problem `string_string` has to be used.
    """
    check_not_templatable(value)
    if isinstance(value, (dict, list)):
        raise Invalid("string value cannot be dictionary or list.")
    if isinstance(value, bool):
        raise Invalid("Auto-converted this value to boolean, please wrap the value in quotes.")
    if isinstance(value, text_type):
        return value
    if value is not None:
        return text_type(value)
    raise Invalid("string value is None")


def string_strict(value):
    """Like string, but only allows strings, and does not automatically convert other types to
    strings."""
    check_not_templatable(value)
    if isinstance(value, text_type):
        return value
    if isinstance(value, string_types):
        return text_type(value)
    raise Invalid("Must be string, got {}. did you forget putting quotes "
                  "around the value?".format(type(value)))


def icon(value):
    """Validate that a given config value is a valid icon."""
    value = string_strict(value)
    if not value:
        return value
    if value.startswith('mdi:'):
        return value
    raise Invalid('Icons should start with prefix "mdi:"')


def boolean(value):
    """Validate the given config option to be a boolean.

    This option allows a bunch of different ways of expressing boolean values:
     - instance of boolean
     - 'true'/'false'
     - 'yes'/'no'
     - 'enable'/disable
    """
    check_not_templatable(value)
    if isinstance(value, bool):
        return value
    if isinstance(value, string_types):
        value = value.lower()
        if value in ('true', 'yes', 'on', 'enable'):
            return True
        if value in ('false', 'no', 'off', 'disable'):
            return False
    raise Invalid(u"Expected boolean value, but cannot convert {} to a boolean. "
                  u"Please use 'true' or 'false'".format(value))


def ensure_list(*validators):
    """Validate this configuration option to be a list.

    If the config value is not a list, it is automatically converted to a
    single-item list.

    None and empty dictionaries are converted to empty lists.
    """
    user = All(*validators)

    def validator(value):
        check_not_templatable(value)
        if value is None or (isinstance(value, dict) and not value):
            return []
        if not isinstance(value, list):
            return [user(value)]
        ret = []
        errs = []
        for i, val in enumerate(value):
            try:
                with prepend_path([i]):
                    ret.append(user(val))
            except MultipleInvalid as err:
                errs.extend(err.errors)
            except Invalid as err:
                errs.append(err)
        if errs:
            raise MultipleInvalid(errs)
        return ret

    return validator


def hex_int(value):
    """Validate the given value to be a hex integer. This is mostly for cosmetic
    purposes of the generated code.
    """
    return HexInt(int_(value))


def int_(value):
    """Validate that the config option is an integer.

    Automatically also converts strings to ints.
    """
    check_not_templatable(value)
    if isinstance(value, integer_types):
        return value
    if isinstance(value, float):
        if int(value) == value:
            return int(value)
        raise Invalid("This option only accepts integers with no fractional part. Please remove "
                      "the fractional part from {}".format(value))
    value = string_strict(value).lower()
    base = 10
    if value.startswith('0x'):
        base = 16
    try:
        return int(value, base)
    except ValueError:
        raise Invalid(u"Expected integer, but cannot parse {} as an integer".format(value))


def int_range(min=None, max=None, min_included=True, max_included=True):
    """Validate that the config option is an integer in the given range."""
    if min is not None:
        assert isinstance(min, integer_types)
    if max is not None:
        assert isinstance(max, integer_types)
    return All(int_, Range(min=min, max=max, min_included=min_included, max_included=max_included))


def hex_int_range(min=None, max=None, min_included=True, max_included=True):
    """Validate that the config option is an integer in the given range."""
    return All(hex_int,
               Range(min=min, max=max, min_included=min_included, max_included=max_included))


def float_range(min=None, max=None, min_included=True, max_included=True):
    """Validate that the config option is a floating point number in the given range."""
    if min is not None:
        assert isinstance(min, (int, float))
    if max is not None:
        assert isinstance(max, (int, float))
    return All(float_, Range(min=min, max=max, min_included=min_included,
                             max_included=max_included))


port = int_range(min=1, max=65535)
float_ = Coerce(float)
positive_float = float_range(min=0)
zero_to_one_float = float_range(min=0, max=1)
negative_one_to_one_float = float_range(min=-1, max=1)
positive_int = int_range(min=0)
positive_not_null_int = int_range(min=0, min_included=False)


def validate_id_name(value):
    """Validate that the given value would be a valid C++ identifier name."""
    value = string(value)
    if not value:
        raise Invalid("ID must not be empty")
    if value[0].isdigit():
        raise Invalid("First character in ID cannot be a digit.")
    if '-' in value:
        raise Invalid("Dashes are not supported in IDs, please use underscores instead.")
    valid_chars = ascii_letters + digits + '_'
    for char in value:
        if char not in valid_chars:
            raise Invalid(u"IDs must only consist of upper/lowercase characters, the underscore"
                          u"character and numbers. The character '{}' cannot be used"
                          u"".format(char))
    if value in RESERVED_IDS:
        raise Invalid(u"ID '{}' is reserved internally and cannot be used".format(value))
    if value in CORE.loaded_integrations:
        raise Invalid(u"ID '{}' conflicts with the name of an esphome integration, please use "
                      u"another ID name.".format(value))
    return value


def use_id(type):
    """Declare that this configuration option should point to an ID with the given type."""
    def validator(value):
        check_not_templatable(value)
        if value is None:
            return core.ID(None, is_declaration=False, type=type)
        if isinstance(value, core.ID) and value.is_declaration is False and value.type is type:
            return value

        return core.ID(validate_id_name(value), is_declaration=False, type=type)

    return validator


def declare_id(type):
    """Declare that this configuration option should be used to declare a variable ID
    with the given type.

    If two IDs with the same name exist, a validation error is thrown.
    """
    def validator(value):
        check_not_templatable(value)
        if value is None:
            return core.ID(None, is_declaration=True, type=type)

        return core.ID(validate_id_name(value), is_declaration=True, type=type)

    return validator


def templatable(other_validators):
    """Validate that the configuration option can (optionally) be templated.

    The user can declare a value as template by using the '!lambda' tag. In that case,
    validation is skipped. Otherwise (if the value is not templated) the validator given
    as the first argument to this method is called.
    """
    schema = Schema(other_validators)

    def validator(value):
        if isinstance(value, Lambda):
            return returning_lambda(value)
        if isinstance(other_validators, dict):
            return schema(value)
        return schema(value)

    return validator


def only_on(platforms):
    """Validate that this option can only be specified on the given ESP platforms."""
    if not isinstance(platforms, list):
        platforms = [platforms]

    def validator_(obj):
        if CORE.esp_platform not in platforms:
            raise Invalid(u"This feature is only available on {}".format(platforms))
        return obj

    return validator_


only_on_esp32 = only_on('ESP32')
only_on_esp8266 = only_on('ESP8266')


# Adapted from:
# https://github.com/alecthomas/voluptuous/issues/115#issuecomment-144464666
def has_at_least_one_key(*keys):
    """Validate that at least one of the given keys exist in the config."""

    def validate(obj):
        """Test keys exist in dict."""
        if not isinstance(obj, dict):
            raise Invalid('expected dictionary')

        if not any(k in keys for k in obj):
            raise Invalid('Must contain at least one of {}.'.format(', '.join(keys)))
        return obj

    return validate


def has_exactly_one_key(*keys):
    """Validate that exactly one of the given keys exist in the config."""
    def validate(obj):
        if not isinstance(obj, dict):
            raise Invalid('expected dictionary')

        number = sum(k in keys for k in obj)
        if number > 1:
            raise Invalid("Cannot specify more than one of {}.".format(', '.join(keys)))
        if number < 1:
            raise Invalid('Must contain exactly one of {}.'.format(', '.join(keys)))
        return obj

    return validate


def has_at_most_one_key(*keys):
    """Validate that at most one of the given keys exist in the config."""
    def validate(obj):
        if not isinstance(obj, dict):
            raise Invalid('expected dictionary')

        number = sum(k in keys for k in obj)
        if number > 1:
            raise Invalid("Cannot specify more than one of {}.".format(', '.join(keys)))
        return obj

    return validate


TIME_PERIOD_ERROR = "Time period {} should be format number + unit, for example 5ms, 5s, 5min, 5h"

time_period_dict = All(
    Schema({
        Optional('days'): float_,
        Optional('hours'): float_,
        Optional('minutes'): float_,
        Optional('seconds'): float_,
        Optional('milliseconds'): float_,
        Optional('microseconds'): float_,
    }),
    has_at_least_one_key('days', 'hours', 'minutes', 'seconds', 'milliseconds', 'microseconds'),
    lambda value: TimePeriod(**value)
)


def time_period_str_colon(value):
    """Validate and transform time offset with format HH:MM[:SS]."""
    if isinstance(value, int):
        raise Invalid('Make sure you wrap time values in quotes')
    if not isinstance(value, str):
        raise Invalid(TIME_PERIOD_ERROR.format(value))

    try:
        parsed = [int(x) for x in value.split(':')]
    except ValueError:
        raise Invalid(TIME_PERIOD_ERROR.format(value))

    if len(parsed) == 2:
        hour, minute = parsed
        second = 0
    elif len(parsed) == 3:
        hour, minute, second = parsed
    else:
        raise Invalid(TIME_PERIOD_ERROR.format(value))

    return TimePeriod(hours=hour, minutes=minute, seconds=second)


def time_period_str_unit(value):
    """Validate and transform time period with time unit and integer value."""
    check_not_templatable(value)

    if isinstance(value, int):
        raise Invalid("Don't know what '{0}' means as it has no time *unit*! Did you mean "
                      "'{0}s'?".format(value))
    if not isinstance(value, string_types):
        raise Invalid("Expected string for time period with unit.")

    unit_to_kwarg = {
        'us': 'microseconds',
        'microseconds': 'microseconds',
        'ms': 'milliseconds',
        'milliseconds': 'milliseconds',
        's': 'seconds',
        'sec': 'seconds',
        'seconds': 'seconds',
        'min': 'minutes',
        'minutes': 'minutes',
        'h': 'hours',
        'hours': 'hours',
        'd': 'days',
        'days': 'days',
    }

    match = re.match(r"^([-+]?[0-9]*\.?[0-9]*)\s*(\w*)$", value)

    if match is None:
        raise Invalid(u"Expected time period with unit, "
                      u"got {}".format(value))
    kwarg = unit_to_kwarg[one_of(*unit_to_kwarg)(match.group(2))]

    return TimePeriod(**{kwarg: float(match.group(1))})


def time_period_in_milliseconds_(value):
    if value.microseconds is not None and value.microseconds != 0:
        raise Invalid("Maximum precision is milliseconds")
    return TimePeriodMilliseconds(**value.as_dict())


def time_period_in_microseconds_(value):
    return TimePeriodMicroseconds(**value.as_dict())


def time_period_in_seconds_(value):
    if value.microseconds is not None and value.microseconds != 0:
        raise Invalid("Maximum precision is seconds")
    if value.milliseconds is not None and value.milliseconds != 0:
        raise Invalid("Maximum precision is seconds")
    return TimePeriodSeconds(**value.as_dict())


def time_period_in_minutes_(value):
    if value.microseconds is not None and value.microseconds != 0:
        raise Invalid("Maximum precision is minutes")
    if value.milliseconds is not None and value.milliseconds != 0:
        raise Invalid("Maximum precision is minutes")
    if value.seconds is not None and value.seconds != 0:
        raise Invalid("Maximum precision is minutes")
    return TimePeriodMinutes(**value.as_dict())


def update_interval(value):
    if value == 'never':
        return 4294967295  # uint32_t max
    return positive_time_period_milliseconds(value)


time_period = Any(time_period_str_unit, time_period_str_colon, time_period_dict)
positive_time_period = All(time_period, Range(min=TimePeriod()))
positive_time_period_milliseconds = All(positive_time_period, time_period_in_milliseconds_)
positive_time_period_seconds = All(positive_time_period, time_period_in_seconds_)
positive_time_period_minutes = All(positive_time_period, time_period_in_minutes_)
time_period_microseconds = All(time_period, time_period_in_microseconds_)
positive_time_period_microseconds = All(positive_time_period, time_period_in_microseconds_)
positive_not_null_time_period = All(time_period,
                                    Range(min=TimePeriod(), min_included=False))


def time_of_day(value):
    value = string(value)
    try:
        date = datetime.strptime(value, '%H:%M:%S')
    except ValueError as err:
        try:
            date = datetime.strptime(value, '%H:%M:%S %p')
        except ValueError:
            raise Invalid("Invalid time of day: {}".format(err))

    return {
        CONF_HOUR: date.hour,
        CONF_MINUTE: date.minute,
        CONF_SECOND: date.second,
    }


def mac_address(value):
    value = string_strict(value)
    parts = value.split(':')
    if len(parts) != 6:
        raise Invalid("MAC Address must consist of 6 : (colon) separated parts")
    parts_int = []
    if any(len(part) != 2 for part in parts):
        raise Invalid("MAC Address must be format XX:XX:XX:XX:XX:XX")
    for part in parts:
        try:
            parts_int.append(int(part, 16))
        except ValueError:
            raise Invalid("MAC Address parts must be hexadecimal values from 00 to FF")

    return core.MACAddress(*parts_int)


def uuid(value):
    return Coerce(uuid_.UUID)(value)


METRIC_SUFFIXES = {
    'E': 1e18, 'P': 1e15, 'T': 1e12, 'G': 1e9, 'M': 1e6, 'k': 1e3, 'da': 10, 'd': 1e-1,
    'c': 1e-2, 'm': 0.001, u'µ': 1e-6, 'u': 1e-6, 'n': 1e-9, 'p': 1e-12, 'f': 1e-15, 'a': 1e-18,
    '': 1
}


def float_with_unit(quantity, regex_suffix, optional_unit=False):
    pattern = re.compile(r"^([-+]?[0-9]*\.?[0-9]*)\s*(\w*?)" + regex_suffix + r"$", re.UNICODE)

    def validator(value):
        if optional_unit:
            try:
                return float_(value)
            except Invalid:
                pass
        match = pattern.match(string(value))

        if match is None:
            raise Invalid(u"Expected {} with unit, got {}".format(quantity, value))

        mantissa = float(match.group(1))
        if match.group(2) not in METRIC_SUFFIXES:
            raise Invalid(u"Invalid {} suffix {}".format(quantity, match.group(2)))

        multiplier = METRIC_SUFFIXES[match.group(2)]
        return mantissa * multiplier

    return validator


frequency = float_with_unit("frequency", u"(Hz|HZ|hz)?")
resistance = float_with_unit("resistance", u"(Ω|Ω|ohm|Ohm|OHM)?")
current = float_with_unit("current", u"(a|A|amp|Amp|amps|Amps|ampere|Ampere)?")
voltage = float_with_unit("voltage", u"(v|V|volt|Volts)?")
distance = float_with_unit("distance", u"(m)")
framerate = float_with_unit("framerate", u"(FPS|fps|Fps|FpS|Hz)")
angle = float_with_unit("angle", u"(°|deg)", optional_unit=True)
_temperature_c = float_with_unit("temperature", u"(°C|° C|°|C)?")
_temperature_k = float_with_unit("temperature", u"(° K|° K|K)?")
_temperature_f = float_with_unit("temperature", u"(°F|° F|F)?")

if IS_PY2:
    # Override voluptuous invalid to unicode for py2
    def _vol_invalid_unicode(self):
        path = u' @ data[%s]' % u']['.join(map(repr, self.path)) \
            if self.path else u''
        # pylint: disable=no-member
        output = decode_text(self.message)
        if self.error_type:
            output += u' for ' + self.error_type
        return output + path

    Invalid.__unicode__ = _vol_invalid_unicode


def temperature(value):
    try:
        return _temperature_c(value)
    except Invalid as orig_err:  # noqa
        pass

    try:
        kelvin = _temperature_k(value)
        return kelvin - 273.15
    except Invalid:
        pass

    try:
        fahrenheit = _temperature_f(value)
        return (fahrenheit - 32) * (5 / 9)
    except Invalid:
        pass

    raise orig_err  # noqa


_color_temperature_mireds = float_with_unit('Color Temperature', r'(mireds|Mireds)')
_color_temperature_kelvin = float_with_unit('Color Temperature', r'(K|Kelvin)')


def color_temperature(value):
    try:
        val = _color_temperature_mireds(value)
    except Invalid:
        val = 1000000.0 / _color_temperature_kelvin(value)
    if val < 0:
        raise Invalid("Color temperature cannot be negative")
    return val


def validate_bytes(value):
    value = string(value)
    match = re.match(r"^([0-9]+)\s*(\w*?)(?:byte|B|b)?s?$", value)

    if match is None:
        raise Invalid(u"Expected number of bytes with unit, got {}".format(value))

    mantissa = int(match.group(1))
    if match.group(2) not in METRIC_SUFFIXES:
        raise Invalid(u"Invalid metric suffix {}".format(match.group(2)))
    multiplier = METRIC_SUFFIXES[match.group(2)]
    if multiplier < 1:
        raise Invalid(u"Only suffixes with positive exponents are supported. "
                      u"Got {}".format(match.group(2)))
    return int(mantissa * multiplier)


def hostname(value):
    value = string(value)
    if len(value) > 63:
        raise Invalid("Hostnames can only be 63 characters long")
    for c in value:
        if not (c.isalnum() or c in '_-'):
            raise Invalid("Hostname can only have alphanumeric characters and _ or -")
    return value


def domain(value):
    value = string(value)
    if re.match(vol.DOMAIN_REGEX, value) is not None:
        return value
    try:
        return str(ipv4(value))
    except Invalid:
        raise Invalid("Invalid domain: {}".format(value))


def domain_name(value):
    value = string_strict(value)
    if not value:
        return value
    if not value.startswith('.'):
        raise Invalid("Domain name must start with .")
    if value.startswith('..'):
        raise Invalid("Domain name must start with single .")
    for c in value:
        if not (c.isalnum() or c in '._-'):
            raise Invalid("Domain name can only have alphanumeric characters and _ or -")
    return value


def ssid(value):
    value = string_strict(value)
    if not value:
        raise Invalid("SSID can't be empty.")
    if len(value) > 32:
        raise Invalid("SSID can't be longer than 32 characters")
    return value


def ipv4(value):
    if isinstance(value, list):
        parts = value
    elif isinstance(value, string_types):
        parts = value.split('.')
    elif isinstance(value, IPAddress):
        return value
    else:
        raise Invalid("IPv4 address must consist of either string or "
                      "integer list")
    if len(parts) != 4:
        raise Invalid("IPv4 address must consist of four point-separated "
                      "integers")
    parts_ = list(map(int, parts))
    if not all(0 <= x < 256 for x in parts_):
        raise Invalid("IPv4 address parts must be in range from 0 to 255")
    return IPAddress(*parts_)


def _valid_topic(value):
    """Validate that this is a valid topic name/filter."""
    if isinstance(value, dict):
        raise Invalid("Can't use dictionary with topic")
    value = string(value)
    try:
        raw_value = value.encode('utf-8')
    except UnicodeError:
        raise Invalid("MQTT topic name/filter must be valid UTF-8 string.")
    if not raw_value:
        raise Invalid("MQTT topic name/filter must not be empty.")
    if len(raw_value) > 65535:
        raise Invalid("MQTT topic name/filter must not be longer than "
                      "65535 encoded bytes.")
    if '\0' in value:
        raise Invalid("MQTT topic name/filter must not contain null "
                      "character.")
    return value


def subscribe_topic(value):
    """Validate that we can subscribe using this MQTT topic."""
    value = _valid_topic(value)
    for i in (i for i, c in enumerate(value) if c == '+'):
        if (i > 0 and value[i - 1] != '/') or \
                (i < len(value) - 1 and value[i + 1] != '/'):
            raise Invalid("Single-level wildcard must occupy an entire "
                          "level of the filter")

    index = value.find('#')
    if index != -1:
        if index != len(value) - 1:
            # If there are multiple wildcards, this will also trigger
            raise Invalid("Multi-level wildcard must be the last "
                          "character in the topic filter.")
        if len(value) > 1 and value[index - 1] != '/':
            raise Invalid("Multi-level wildcard must be after a topic "
                          "level separator.")

    return value


def publish_topic(value):
    """Validate that we can publish using this MQTT topic."""
    value = _valid_topic(value)
    if '+' in value or '#' in value:
        raise Invalid("Wildcards can not be used in topic names")
    return value


def mqtt_payload(value):
    if value is None:
        return ''
    return string(value)


def mqtt_qos(value):
    try:
        value = int(value)
    except (TypeError, ValueError):
        raise Invalid(u"MQTT Quality of Service must be integer, got {}".format(value))
    return one_of(0, 1, 2)(value)


def requires_component(comp):
    """Validate that this option can only be specified when the component `comp` is loaded."""
    def validator(value):
        if comp not in CORE.raw_config:
            raise Invalid("This option requires component {}".format(comp))
        return value

    return validator


uint8_t = int_range(min=0, max=255)
uint16_t = int_range(min=0, max=65535)
uint32_t = int_range(min=0, max=4294967295)
hex_uint8_t = hex_int_range(min=0, max=255)
hex_uint16_t = hex_int_range(min=0, max=65535)
hex_uint32_t = hex_int_range(min=0, max=4294967295)
i2c_address = hex_uint8_t


def percentage(value):
    """Validate that the value is a percentage.

    The resulting value is an integer in the range 0.0 to 1.0.
    """
    value = possibly_negative_percentage(value)
    return zero_to_one_float(value)


def possibly_negative_percentage(value):
    has_percent_sign = isinstance(value, string_types) and value.endswith('%')
    if has_percent_sign:
        value = float(value[:-1].rstrip()) / 100.0
    if value > 1:
        msg = "Percentage must not be higher than 100%."
        if not has_percent_sign:
            msg += " Please put a percent sign after the number!"
        raise Invalid(msg)
    if value < -1:
        msg = "Percentage must not be smaller than -100%."
        if not has_percent_sign:
            msg += " Please put a percent sign after the number!"
        raise Invalid(msg)
    return negative_one_to_one_float(value)


def percentage_int(value):
    if isinstance(value, string_types) and value.endswith('%'):
        value = int(value[:-1].rstrip())
    return value


def invalid(message):
    """Mark this value as invalid. Each time *any* value is passed here it will result in a
    validation error with the given message.
    """
    def validator(value):
        raise Invalid(message)

    return validator


def valid(value):
    return value


@contextmanager
def prepend_path(path):
    """A contextmanager helper to prepend a path to all voluptuous errors."""
    if not isinstance(path, (list, tuple)):
        path = [path]
    try:
        yield
    except vol.Invalid as e:
        e.prepend(path)
        raise e


@contextmanager
def remove_prepend_path(path):
    """A contextmanager helper to remove a path from a voluptuous error."""
    if not isinstance(path, (list, tuple)):
        path = [path]
    try:
        yield
    except vol.Invalid as e:
        if list_starts_with(e.path, path):
            # Can't set e.path (namedtuple
            for _ in range(len(path)):
                e.path.pop(0)
        raise e


def one_of(*values, **kwargs):
    """Validate that the config option is one of the given values.

    :param values: The valid values for this type

    :Keyword Arguments:
      - *lower* (``bool``, default=False): Whether to convert the incoming values to lowercase
        strings.
      - *upper* (``bool``, default=False): Whether to convert the incoming values to uppercase
        strings.
      - *int* (``bool``, default=False): Whether to convert the incoming values to integers.
      - *float* (``bool``, default=False): Whether to convert the incoming values to floats.
      - *space* (``str``, default=' '): What to convert spaces in the input string to.
    """
    options = u', '.join(u"'{}'".format(x) for x in values)
    lower = kwargs.pop('lower', False)
    upper = kwargs.pop('upper', False)
    string_ = kwargs.pop('string', False) or lower or upper
    to_int = kwargs.pop('int', False)
    to_float = kwargs.pop('float', False)
    space = kwargs.pop('space', ' ')
    if kwargs:
        raise ValueError

    def validator(value):
        if string_:
            value = string(value)
            value = value.replace(' ', space)
        if to_int:
            value = int_(value)
        if to_float:
            value = float_(value)
        if lower:
            value = Lower(value)
        if upper:
            value = Upper(value)
        if value not in values:
            import difflib
            options_ = [text_type(x) for x in values]
            option = text_type(value)
            matches = difflib.get_close_matches(option, options_)
            if matches:
                raise Invalid(u"Unknown value '{}', did you mean {}?"
                              u"".format(value, u", ".join(u"'{}'".format(x) for x in matches)))
            raise Invalid(u"Unknown value '{}', valid options are {}.".format(value, options))
        return value

    return validator


def enum(mapping, **kwargs):
    """Validate this config option against an enum mapping.

    The mapping should be a dictionary with the key representing the config value name and
    a value representing the expression to set during code generation.

    Accepts all kwargs of one_of.
    """
    assert isinstance(mapping, dict)
    one_of_validator = one_of(*mapping, **kwargs)

    def validator(value):
        from esphome.yaml_util import make_data_base

        value = make_data_base(one_of_validator(value))
        cls = value.__class__
        value.__class__ = cls.__class__(cls.__name__ + "Enum", (cls, core.EnumValue), {})
        value.enum_value = mapping[value]
        return value

    return validator


LAMBDA_ENTITY_ID_PROG = re.compile(r'id\(\s*([a-zA-Z0-9_]+\.[.a-zA-Z0-9_]+)\s*\)')


def lambda_(value):
    """Coerce this configuration option to a lambda."""
    if not isinstance(value, Lambda):
        value = Lambda(string_strict(value))
    entity_id_parts = re.split(LAMBDA_ENTITY_ID_PROG, value.value)
    if len(entity_id_parts) != 1:
        entity_ids = ' '.join("'{}'".format(entity_id_parts[i])
                              for i in range(1, len(entity_id_parts), 2))
        raise Invalid("Lambda contains reference to entity-id-style ID {}. "
                      "The id() wrapper only works for ESPHome-internal types. For importing "
                      "states from Home Assistant use the 'homeassistant' sensor platforms."
                      "".format(entity_ids))
    return value


def returning_lambda(value):
    """Coerce this configuration option to a lambda.

    Additionally, make sure the lambda returns something.
    """
    value = lambda_(value)
    if u'return' not in value.value:
        raise Invalid("Lambda doesn't contain a 'return' statement, but the lambda "
                      "is expected to return a value. \n"
                      "Please make sure the lambda contains at least one "
                      "return statement.")
    return value


def dimensions(value):
    if isinstance(value, list):
        if len(value) != 2:
            raise Invalid(u"Dimensions must have a length of two, not {}".format(len(value)))
        try:
            width, height = int(value[0]), int(value[1])
        except ValueError:
            raise Invalid(u"Width and height dimensions must be integers")
        if width <= 0 or height <= 0:
            raise Invalid(u"Width and height must at least be 1")
        return [width, height]
    value = string(value)
    match = re.match(r"\s*([0-9]+)\s*[xX]\s*([0-9]+)\s*", value)
    if not match:
        raise Invalid(u"Invalid value '{}' for dimensions. Only WIDTHxHEIGHT is allowed.")
    return dimensions([match.group(1), match.group(2)])


def directory(value):
    import json
    from esphome.py_compat import safe_input
    value = string(value)
    path = CORE.relative_config_path(value)

    if CORE.vscode and (not CORE.ace or
                        os.path.abspath(path) == os.path.abspath(CORE.config_path)):
        print(json.dumps({
            'type': 'check_directory_exists',
            'path': path,
        }))
        data = json.loads(safe_input())
        assert data['type'] == 'directory_exists_response'
        if data['content']:
            return value
        raise Invalid(u"Could not find directory '{}'. Please make sure it exists (full path: {})."
                      u"".format(path, os.path.abspath(path)))

    if not os.path.exists(path):
        raise Invalid(u"Could not find directory '{}'. Please make sure it exists (full path: {})."
                      u"".format(path, os.path.abspath(path)))
    if not os.path.isdir(path):
        raise Invalid(u"Path '{}' is not a directory (full path: {})."
                      u"".format(path, os.path.abspath(path)))
    return value


def file_(value):
    import json
    from esphome.py_compat import safe_input
    value = string(value)
    path = CORE.relative_config_path(value)

    if CORE.vscode and (not CORE.ace or
                        os.path.abspath(path) == os.path.abspath(CORE.config_path)):
        print(json.dumps({
            'type': 'check_file_exists',
            'path': path,
        }))
        data = json.loads(safe_input())
        assert data['type'] == 'file_exists_response'
        if data['content']:
            return value
        raise Invalid(u"Could not find file '{}'. Please make sure it exists (full path: {})."
                      u"".format(path, os.path.abspath(path)))

    if not os.path.exists(path):
        raise Invalid(u"Could not find file '{}'. Please make sure it exists (full path: {})."
                      u"".format(path, os.path.abspath(path)))
    if not os.path.isfile(path):
        raise Invalid(u"Path '{}' is not a file (full path: {})."
                      u"".format(path, os.path.abspath(path)))
    return value


ENTITY_ID_CHARACTERS = 'abcdefghijklmnopqrstuvwxyz0123456789_'


def entity_id(value):
    """Validate that this option represents a valid Home Assistant entity id.

    Should only be used for 'homeassistant' platforms.
    """
    value = string_strict(value).lower()
    if value.count('.') != 1:
        raise Invalid("Entity ID must have exactly one dot in it")
    for x in value.split('.'):
        for c in x:
            if c not in ENTITY_ID_CHARACTERS:
                raise Invalid("Invalid character for entity ID: {}".format(c))
    return value


def extract_keys(schema):
    """Extract the names of the keys from the given schema."""
    if isinstance(schema, Schema):
        schema = schema.schema
    assert isinstance(schema, dict)
    keys = []
    for skey in list(schema.keys()):
        if isinstance(skey, string_types):
            keys.append(skey)
        elif isinstance(skey, vol.Marker) and isinstance(skey.schema, string_types):
            keys.append(skey.schema)
        else:
            raise ValueError()
    keys.sort()
    return keys


def typed_schema(schemas, **kwargs):
    """Create a schema that has a key to distinguish between schemas"""
    key = kwargs.pop('key', CONF_TYPE)
    key_validator = one_of(*schemas, **kwargs)

    def validator(value):
        if not isinstance(value, dict):
            raise Invalid("Value must be dict")
        if CONF_TYPE not in value:
            raise Invalid("type not specified!")
        value = value.copy()
        key_v = key_validator(value.pop(key))
        value = schemas[key_v](value)
        value[key] = key_v
        return value

    return validator


class GenerateID(Optional):
    """Mark this key as being an auto-generated ID key."""

    def __init__(self, key=CONF_ID):
        super(GenerateID, self).__init__(key, default=lambda: None)


class SplitDefault(Optional):
    """Mark this key to have a split default for ESP8266/ESP32."""

    def __init__(self, key, esp8266=vol.UNDEFINED, esp32=vol.UNDEFINED):
        super(SplitDefault, self).__init__(key)
        self._esp8266_default = vol.default_factory(esp8266)
        self._esp32_default = vol.default_factory(esp32)

    @property
    def default(self):
        if CORE.is_esp8266:
            return self._esp8266_default
        if CORE.is_esp32:
            return self._esp32_default
        raise ValueError

    @default.setter
    def default(self, value):
        # Ignore default set from vol.Optional
        pass


class OnlyWith(Optional):
    """Set the default value only if the given component is loaded."""

    def __init__(self, key, component, default=None):
        super(OnlyWith, self).__init__(key)
        self._component = component
        self._default = vol.default_factory(default)

    @property
    def default(self):
        if self._component not in CORE.raw_config:
            return vol.UNDEFINED
        return self._default

    @default.setter
    def default(self, value):
        # Ignore default set from vol.Optional
        pass


def _nameable_validator(config):
    if CONF_NAME not in config and CONF_ID not in config:
        raise Invalid("At least one of 'id:' or 'name:' is required!")
    if CONF_NAME not in config:
        id = config[CONF_ID]
        if not id.is_manual:
            raise Invalid("At least one of 'id:' or 'name:' is required!")
        config[CONF_NAME] = id.id
        config[CONF_INTERNAL] = True
        return config
    return config


def ensure_schema(schema):
    if not isinstance(schema, vol.Schema):
        return Schema(schema)
    return schema


def validate_registry_entry(name, registry):
    base_schema = ensure_schema(registry.base_schema).extend({
        Optional(CONF_TYPE_ID): valid,
    }, extra=ALLOW_EXTRA)
    ignore_keys = extract_keys(base_schema)

    def validator(value):
        if isinstance(value, string_types):
            value = {value: {}}
        if not isinstance(value, dict):
            raise Invalid(u"{} must consist of key-value mapping! Got {}"
                          u"".format(name.title(), value))
        key = next((x for x in value if x not in ignore_keys), None)
        if key is None:
            raise Invalid(u"Key missing from {}! Got {}".format(name, value))
        if key not in registry:
            raise Invalid(u"Unable to find {} with the name '{}'".format(name, key), [key])
        key2 = next((x for x in value if x != key and x not in ignore_keys), None)
        if key2 is not None:
            raise Invalid(u"Cannot have two {0}s in one item. Key '{1}' overrides '{2}'! "
                          u"Did you forget to indent the block inside the {0}?"
                          u"".format(name, key, key2))

        if value[key] is None:
            value[key] = {}

        registry_entry = registry[key]

        value = value.copy()

        with prepend_path([key]):
            value[key] = registry_entry.schema(value[key])

        if registry_entry.type_id is not None:
            my_base_schema = base_schema.extend({
                GenerateID(CONF_TYPE_ID): declare_id(registry_entry.type_id)
            })
            value = my_base_schema(value)

        return value

    return validator


def validate_registry(name, registry):
    return ensure_list(validate_registry_entry(name, registry))


def maybe_simple_value(*validators, **kwargs):
    key = kwargs.pop('key', CONF_VALUE)
    validator = All(*validators)

    def validate(value):
        if isinstance(value, dict) and key in value:
            return validator(value)
        return validator({key: value})

    return validate


MQTT_COMPONENT_AVAILABILITY_SCHEMA = Schema({
    Required(CONF_TOPIC): subscribe_topic,
    Optional(CONF_PAYLOAD_AVAILABLE, default='online'): mqtt_payload,
    Optional(CONF_PAYLOAD_NOT_AVAILABLE, default='offline'): mqtt_payload,
})

MQTT_COMPONENT_SCHEMA = Schema({
    Optional(CONF_NAME): string,
    Optional(CONF_RETAIN): All(requires_component('mqtt'), boolean),
    Optional(CONF_DISCOVERY): All(requires_component('mqtt'), boolean),
    Optional(CONF_STATE_TOPIC): All(requires_component('mqtt'), publish_topic),
    Optional(CONF_AVAILABILITY): All(requires_component('mqtt'),
                                     Any(None, MQTT_COMPONENT_AVAILABILITY_SCHEMA)),
    Optional(CONF_INTERNAL): boolean,
})
MQTT_COMPONENT_SCHEMA.add_extra(_nameable_validator)

MQTT_COMMAND_COMPONENT_SCHEMA = MQTT_COMPONENT_SCHEMA.extend({
    Optional(CONF_COMMAND_TOPIC): All(requires_component('mqtt'), subscribe_topic),
})

COMPONENT_SCHEMA = Schema({
    Optional(CONF_SETUP_PRIORITY): float_
})


def polling_component_schema(default_update_interval):
    """Validate that this component represents a PollingComponent with a configurable
    update_interval.

    :param default_update_interval: The default update interval to set for the integration.
    """
    if default_update_interval is None:
        return COMPONENT_SCHEMA.extend({
            Required(CONF_UPDATE_INTERVAL): default_update_interval,
        })
    assert isinstance(default_update_interval, string_types)
    return COMPONENT_SCHEMA.extend({
        Optional(CONF_UPDATE_INTERVAL, default=default_update_interval): update_interval,
    })<|MERGE_RESOLUTION|>--- conflicted
+++ resolved
@@ -61,11 +61,7 @@
     'App', 'pinMode', 'delay', 'delayMicroseconds', 'digitalRead', 'digitalWrite', 'INPUT',
     'OUTPUT',
     'uint8_t', 'uint16_t', 'uint32_t', 'uint64_t', 'int8_t', 'int16_t', 'int32_t', 'int64_t',
-<<<<<<< HEAD
-    'close', 'pause', 'sleep', 'open',
-=======
     'close', 'pause', 'sleep', 'open', 'setup', 'loop',
->>>>>>> 823ae7d1
 ]
 
 

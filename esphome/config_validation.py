--- conflicted
+++ resolved
@@ -11,11 +11,7 @@
 import voluptuous as vol
 
 from esphome import core
-<<<<<<< HEAD
-from esphome.const import CONF_AVAILABILITY, CONF_COMMAND_TOPIC, \
-=======
 from esphome.const import ALLOWED_NAME_CHARS, CONF_AVAILABILITY, CONF_COMMAND_TOPIC, \
->>>>>>> 3c64c9b0
     CONF_DISCOVERY, CONF_ID, CONF_INTERNAL, CONF_NAME, CONF_PAYLOAD_AVAILABLE, \
     CONF_PAYLOAD_NOT_AVAILABLE, CONF_RETAIN, CONF_SETUP_PRIORITY, CONF_STATE_TOPIC, CONF_TOPIC, \
     CONF_HOUR, CONF_MINUTE, CONF_SECOND, CONF_VALUE, CONF_UPDATE_INTERVAL, CONF_TYPE_ID, \
@@ -1181,13 +1177,8 @@
         # pylint: disable=unsupported-membership-test
         if (self._component in CORE.raw_config or
                 (CONF_PACKAGES in CORE.raw_config and
-<<<<<<< HEAD
-                 self._component in
-                 {list(x.keys())[0] for x in CORE.raw_config[CONF_PACKAGES].values()})):
-=======
                     self._component in
                     {list(x.keys())[0] for x in CORE.raw_config[CONF_PACKAGES].values()})):
->>>>>>> 3c64c9b0
             return self._default
         return vol.UNDEFINED
 

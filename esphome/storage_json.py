--- conflicted
+++ resolved
@@ -7,11 +7,7 @@
 
 from esphome import const
 from esphome.core import CORE
-<<<<<<< HEAD
-from esphome.helpers import mkdir_p, write_file_if_changed
-=======
 from esphome.helpers import write_file_if_changed
->>>>>>> 65a489eb
 
 # pylint: disable=unused-import, wrong-import-order
 from esphome.core import CoreType
@@ -90,10 +86,6 @@
         return json.dumps(self.as_dict(), indent=2) + '\n'
 
     def save(self, path):
-<<<<<<< HEAD
-        mkdir_p(os.path.dirname(path))
-=======
->>>>>>> 65a489eb
         write_file_if_changed(path, self.to_json())
 
     @staticmethod
